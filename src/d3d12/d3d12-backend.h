--- conflicted
+++ resolved
@@ -252,14 +252,11 @@
         HANDLE sharedHandle = nullptr;
         HeapHandle heap;
 
-<<<<<<< HEAD
     // [rlaw] BEGIN
     #ifdef NVRHI_D3D12_WITH_D3D12MA
         D3D12MA::Allocation* m_Allocation = nullptr;
     #endif
     // [rlaw] END
-=======
->>>>>>> 0a8bdf1d
 
         Texture(const Context& context, DeviceResources& resources, TextureDesc desc, const D3D12_RESOURCE_DESC& resourceDesc)
             : TextureStateExtension(this->desc)
