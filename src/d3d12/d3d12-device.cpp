/*
* Copyright (c) 2014-2021, NVIDIA CORPORATION. All rights reserved.
*
* Permission is hereby granted, free of charge, to any person obtaining a
* copy of this software and associated documentation files (the "Software"),
* to deal in the Software without restriction, including without limitation
* the rights to use, copy, modify, merge, publish, distribute, sublicense,
* and/or sell copies of the Software, and to permit persons to whom the
* Software is furnished to do so, subject to the following conditions:
*
* The above copyright notice and this permission notice shall be included in
* all copies or substantial portions of the Software.
*
* THE SOFTWARE IS PROVIDED "AS IS", WITHOUT WARRANTY OF ANY KIND, EXPRESS OR
* IMPLIED, INCLUDING BUT NOT LIMITED TO THE WARRANTIES OF MERCHANTABILITY,
* FITNESS FOR A PARTICULAR PURPOSE AND NONINFRINGEMENT.  IN NO EVENT SHALL
* THE AUTHORS OR COPYRIGHT HOLDERS BE LIABLE FOR ANY CLAIM, DAMAGES OR OTHER
* LIABILITY, WHETHER IN AN ACTION OF CONTRACT, TORT OR OTHERWISE, ARISING
* FROM, OUT OF OR IN CONNECTION WITH THE SOFTWARE OR THE USE OR OTHER
* DEALINGS IN THE SOFTWARE.
*/

#include "d3d12-backend.h"

#include <nvrhi/common/misc.h>

#if NVRHI_D3D12_WITH_NVAPI
#include <nvShaderExtnEnums.h>
#endif

#include <sstream>
#include <iomanip>

namespace nvrhi::d3d12
{
// [rlaw] BEGIN
#ifdef NVRHI_D3D12_WITH_D3D12MA
    D3D12MA::Allocator* g_D3D12MAAllocator;
#endif
// [rlaw] END

    void Context::error(const std::string& message) const
    {
        messageCallback->message(MessageSeverity::Error, message.c_str());
    }

    void WaitForFence(ID3D12Fence* fence, uint64_t value, HANDLE event)
    {
        // Test if the fence has been reached
        if (fence->GetCompletedValue() < value)
        {
            // If it's not, wait for it to finish using an event
            ResetEvent(event);
            fence->SetEventOnCompletion(value, event);
			
            // [rlaw]: add 1 second time out
            const DWORD result = WaitForSingleObject(event, 1000);
            assert(result == WAIT_OBJECT_0);
        }
    }


    DeviceHandle createDevice(const DeviceDesc& desc)
    {
        Device* device = new Device(desc);
        return DeviceHandle::Create(device);
    }

    DeviceResources::DeviceResources(const Context& context, const DeviceDesc& desc)
        : renderTargetViewHeap(context)
        , depthStencilViewHeap(context)
        , shaderResourceViewHeap(context)
        , samplerHeap(context)
        , timerQueries(desc.maxTimerQueries, true)
        , m_Context(context)
    {
    }

    Queue::Queue(const Context& context, ID3D12CommandQueue* queue)
        : queue(queue)
        , m_Context(context)
    {
        assert(queue);
        m_Context.device->CreateFence(0, D3D12_FENCE_FLAG_NONE, IID_PPV_ARGS(&fence));
    }

    uint64_t Queue::updateLastCompletedInstance()
    {
        if (lastCompletedInstance < lastSubmittedInstance)
        {
            lastCompletedInstance = fence->GetCompletedValue();
        }
        return lastCompletedInstance;
    }

    Device::Device(const DeviceDesc& desc)
        : m_Resources(m_Context, desc)
    {
        m_Context.device = desc.pDevice;
        m_Context.messageCallback = desc.errorCB;

        // [rlaw] BEGIN
        for (uint32_t i = DXGI_FORMAT_R32G32B32A32_TYPELESS; i <= DXGI_FORMAT_BC7_UNORM_SRGB; ++i)
        {
            m_Resources.getFormatPlaneCount(DXGI_FORMAT(i));
        }

        m_Resources.getFormatPlaneCount(DXGI_FORMAT_SAMPLER_FEEDBACK_MIN_MIP_OPAQUE);
        m_Resources.getFormatPlaneCount(DXGI_FORMAT_SAMPLER_FEEDBACK_MIP_REGION_USED_OPAQUE);
        // [rlaw] END

        if (desc.pGraphicsCommandQueue)
            m_Queues[int(CommandQueue::Graphics)] = std::make_unique<Queue>(m_Context, desc.pGraphicsCommandQueue);
        if (desc.pComputeCommandQueue)
            m_Queues[int(CommandQueue::Compute)] = std::make_unique<Queue>(m_Context, desc.pComputeCommandQueue);
        if (desc.pCopyCommandQueue)
            m_Queues[int(CommandQueue::Copy)] = std::make_unique<Queue>(m_Context, desc.pCopyCommandQueue);

        m_Resources.depthStencilViewHeap.allocateResources(D3D12_DESCRIPTOR_HEAP_TYPE_DSV, desc.depthStencilViewHeapSize, false);
        m_Resources.renderTargetViewHeap.allocateResources(D3D12_DESCRIPTOR_HEAP_TYPE_RTV, desc.renderTargetViewHeapSize, false);
        m_Resources.shaderResourceViewHeap.allocateResources(D3D12_DESCRIPTOR_HEAP_TYPE_CBV_SRV_UAV, desc.shaderResourceViewHeapSize, true);
        m_Resources.samplerHeap.allocateResources(D3D12_DESCRIPTOR_HEAP_TYPE_SAMPLER, desc.samplerHeapSize, true);

        m_Context.device->CheckFeatureSupport(D3D12_FEATURE_D3D12_OPTIONS, &m_Options, sizeof(m_Options));
        bool hasOptions5 = SUCCEEDED(m_Context.device->CheckFeatureSupport(D3D12_FEATURE_D3D12_OPTIONS5, &m_Options5, sizeof(m_Options5)));
        bool hasOptions6 = SUCCEEDED(m_Context.device->CheckFeatureSupport(D3D12_FEATURE_D3D12_OPTIONS6, &m_Options6, sizeof(m_Options6)));
        bool hasOptions7 = SUCCEEDED(m_Context.device->CheckFeatureSupport(D3D12_FEATURE_D3D12_OPTIONS7, &m_Options7, sizeof(m_Options7)));

        if (SUCCEEDED(m_Context.device->QueryInterface(&m_Context.device5)) && hasOptions5)
        {
            m_RayTracingSupported = m_Options5.RaytracingTier >= D3D12_RAYTRACING_TIER_1_0;
            m_TraceRayInlineSupported = m_Options5.RaytracingTier >= D3D12_RAYTRACING_TIER_1_1;

#ifdef NVRHI_WITH_RTXMU
            if (m_RayTracingSupported)
            {
                m_Context.rtxMemUtil = std::make_unique<rtxmu::DxAccelStructManager>(m_Context.device5);

                // Initialize suballocator blocks to 8 MB
                m_Context.rtxMemUtil->Initialize(8388608);
            }
#endif
        }

        if (SUCCEEDED(m_Context.device->QueryInterface(&m_Context.device2)) && hasOptions7)
        {
            m_MeshletsSupported = m_Options7.MeshShaderTier >= D3D12_MESH_SHADER_TIER_1;
        }

        if (hasOptions6)
        {
            m_VariableRateShadingSupported = m_Options6.VariableShadingRateTier >= D3D12_VARIABLE_SHADING_RATE_TIER_2;
        }
        
        {
            D3D12_INDIRECT_ARGUMENT_DESC argDesc = {};
            D3D12_COMMAND_SIGNATURE_DESC csDesc = {};
            csDesc.NumArgumentDescs = 1;
            csDesc.pArgumentDescs = &argDesc;

            csDesc.ByteStride = 16;
            argDesc.Type = D3D12_INDIRECT_ARGUMENT_TYPE_DRAW;
            m_Context.device->CreateCommandSignature(&csDesc, nullptr, IID_PPV_ARGS(&m_Context.drawIndirectSignature));

            csDesc.ByteStride = 20;
            argDesc.Type = D3D12_INDIRECT_ARGUMENT_TYPE_DRAW_INDEXED;
            m_Context.device->CreateCommandSignature(&csDesc, nullptr, IID_PPV_ARGS(&m_Context.drawIndexedIndirectSignature));

            csDesc.ByteStride = 12;
            argDesc.Type = D3D12_INDIRECT_ARGUMENT_TYPE_DISPATCH;
            m_Context.device->CreateCommandSignature(&csDesc, nullptr, IID_PPV_ARGS(&m_Context.dispatchIndirectSignature));
        }
        
        m_FenceEvent = CreateEvent(nullptr, false, false, nullptr);

        m_CommandListsToExecute.reserve(64);

#if NVRHI_D3D12_WITH_NVAPI
        //We need to use NVAPI to set resource hints for SLI
        m_NvapiIsInitialized = NvAPI_Initialize() == NVAPI_OK;

        if (m_NvapiIsInitialized)
        {
            NV_QUERY_SINGLE_PASS_STEREO_SUPPORT_PARAMS stereoParams{};
            stereoParams.version = NV_QUERY_SINGLE_PASS_STEREO_SUPPORT_PARAMS_VER;

            if (NvAPI_D3D12_QuerySinglePassStereoSupport(m_Context.device, &stereoParams) == NVAPI_OK && stereoParams.bSinglePassStereoSupported)
            {
                m_SinglePassStereoSupported = true;
            }

            // There is no query for FastGS, so query support for FP16 atomics as a proxy.
            // Both features were introduced in the same architecture (Maxwell).
            bool supported = false;
            if (NvAPI_D3D12_IsNvShaderExtnOpCodeSupported(m_Context.device, NV_EXTN_OP_FP16_ATOMIC, &supported) == NVAPI_OK && supported)
            {
                m_FastGeometryShaderSupported = true;
            }

            NVAPI_D3D12_RAYTRACING_THREAD_REORDERING_CAPS ser = NVAPI_D3D12_RAYTRACING_THREAD_REORDERING_CAP_NONE;
            if (NvAPI_D3D12_GetRaytracingCaps(m_Context.device, NVAPI_D3D12_RAYTRACING_CAPS_TYPE_THREAD_REORDERING, &ser, sizeof(ser)) == NVAPI_OK)
            {
                m_ShaderExecutionReorderingSupported = (ser & NVAPI_D3D12_RAYTRACING_THREAD_REORDERING_CAP_STANDARD) == NVAPI_D3D12_RAYTRACING_THREAD_REORDERING_CAP_STANDARD;
            }
        }

#if NVRHI_WITH_NVAPI_OPACITY_MICROMAP
#ifdef NVRHI_WITH_RTXMU
        m_OpacityMicromapSupported = false; // RTXMU does not support OMMs
#else
        if (m_NvapiIsInitialized)
        {
            NVAPI_D3D12_RAYTRACING_OPACITY_MICROMAP_CAPS caps = NVAPI_D3D12_RAYTRACING_OPACITY_MICROMAP_CAP_NONE;
            NvAPI_D3D12_GetRaytracingCaps(m_Context.device5, NVAPI_D3D12_RAYTRACING_CAPS_TYPE_OPACITY_MICROMAP, &caps, sizeof(NVAPI_D3D12_RAYTRACING_OPACITY_MICROMAP_CAPS));
            m_OpacityMicromapSupported = caps == NVAPI_D3D12_RAYTRACING_OPACITY_MICROMAP_CAP_STANDARD;
        }

        if (m_OpacityMicromapSupported)
        {
            NVAPI_D3D12_SET_CREATE_PIPELINE_STATE_OPTIONS_PARAMS params = {};
            params.version = NVAPI_D3D12_SET_CREATE_PIPELINE_STATE_OPTIONS_PARAMS_VER;
            params.flags = NVAPI_D3D12_PIPELINE_CREATION_STATE_FLAGS_ENABLE_OMM_SUPPORT;
            [[maybe_unused]] NvAPI_Status res = NvAPI_D3D12_SetCreatePipelineStateOptions(m_Context.device5, &params);
            assert(res == NVAPI_OK);
        }
#endif
#endif // #if NVRHI_WITH_NVAPI_OPACITY_MICROMAPS

#endif // #if NVRHI_D3D12_WITH_NVAPI

<<<<<<< HEAD

// [rlaw] BEGIN
#ifdef NVRHI_D3D12_WITH_D3D12MA
        D3D12MA::ALLOCATOR_DESC allocatorDesc{};
        allocatorDesc.Flags = D3D12MA::ALLOCATOR_FLAG_DEFAULT_POOLS_NOT_ZEROED;
        allocatorDesc.pDevice = m_Context.device.Get();

        extern IDXGIAdapter1* g_DXGIAdapter;
        assert(g_DXGIAdapter);
        allocatorDesc.pAdapter = g_DXGIAdapter;

        const bool bResult = SUCCEEDED(D3D12MA::CreateAllocator(&allocatorDesc, &m_Allocator));
        assert(bResult);
        assert(m_Allocator);

        g_D3D12MAAllocator = m_Allocator;
#endif // #ifdef NVRHI_D3D12_WITH_D3D12MA
// [rlaw] END
=======
#if NVRHI_WITH_AFTERMATH
        if (desc.aftermathEnabled)
        {
            const uint32_t aftermathFlags = GFSDK_Aftermath_FeatureFlags_EnableMarkers | GFSDK_Aftermath_FeatureFlags_EnableResourceTracking | GFSDK_Aftermath_FeatureFlags_GenerateShaderDebugInfo | GFSDK_Aftermath_FeatureFlags_EnableShaderErrorReporting;
            GFSDK_Aftermath_Result aftermathResult = GFSDK_Aftermath_DX12_Initialize(GFSDK_Aftermath_Version_API, aftermathFlags, m_Context.device);
            if (!GFSDK_Aftermath_SUCCEED(aftermathResult))
            {
                std::stringstream ss;
                ss << "Aftermath initialize call failed, result = 0x" << std::hex << std::setw(8) << aftermathResult;
                m_Context.error(ss.str());
            }
            else
            {
                m_AftermathEnabled = true;
            }
        }
#endif
>>>>>>> dc8a7798
    }

    Device::~Device()
    {
        waitForIdle();

        if (m_FenceEvent)
        {
            CloseHandle(m_FenceEvent);
            m_FenceEvent = nullptr;
        }

// [rlaw] BEGIN
#ifdef NVRHI_D3D12_WITH_D3D12MA
        m_Context.timerQueryResolveBuffer.Reset();

        assert(m_Allocator);
        m_Allocator->Release();
#endif // #ifdef NVRHI_D3D12_WITH_D3D12MA
// [rlaw] END
    }

    bool Device::waitForIdle()
    {
        // Wait for every queue to reach its last submitted instance
        for (const auto& pQueue : m_Queues)
        {
            if (!pQueue)
                continue;

            if (pQueue->updateLastCompletedInstance() < pQueue->lastSubmittedInstance)
            {
                WaitForFence(pQueue->fence, pQueue->lastSubmittedInstance, m_FenceEvent);
            }
        }
        return true;
    }
    
    Object RootSignature::getNativeObject(ObjectType objectType)
    {
        switch (objectType)
        {
        case ObjectTypes::D3D12_RootSignature:
            return Object(handle.Get());
        default:
            return nullptr;
        }
    }
    
    Sampler::Sampler(const Context& context, const SamplerDesc& desc)
        : m_Context(context)
        , m_Desc(desc)
        , m_d3d12desc{}
    {
        UINT reductionType = convertSamplerReductionType(desc.reductionType);

        if (m_Desc.maxAnisotropy > 1.0f)
        {
            m_d3d12desc.Filter = D3D12_ENCODE_ANISOTROPIC_FILTER(reductionType);
        }
        else
        {
            m_d3d12desc.Filter = D3D12_ENCODE_BASIC_FILTER(
                m_Desc.minFilter ? D3D12_FILTER_TYPE_LINEAR : D3D12_FILTER_TYPE_POINT,
                m_Desc.magFilter ? D3D12_FILTER_TYPE_LINEAR : D3D12_FILTER_TYPE_POINT,
                m_Desc.mipFilter ? D3D12_FILTER_TYPE_LINEAR : D3D12_FILTER_TYPE_POINT,
                reductionType);
        }

        m_d3d12desc.AddressU = convertSamplerAddressMode(m_Desc.addressU);
        m_d3d12desc.AddressV = convertSamplerAddressMode(m_Desc.addressV);
        m_d3d12desc.AddressW = convertSamplerAddressMode(m_Desc.addressW);
        
        m_d3d12desc.MipLODBias = m_Desc.mipBias;
        m_d3d12desc.MaxAnisotropy = std::max((UINT)m_Desc.maxAnisotropy, 1U);
        m_d3d12desc.ComparisonFunc = desc.reductionType == SamplerReductionType::Comparison
            ? D3D12_COMPARISON_FUNC_LESS
            : D3D12_COMPARISON_FUNC_NEVER;
        m_d3d12desc.BorderColor[0] = m_Desc.borderColor.r;
        m_d3d12desc.BorderColor[1] = m_Desc.borderColor.g;
        m_d3d12desc.BorderColor[2] = m_Desc.borderColor.b;
        m_d3d12desc.BorderColor[3] = m_Desc.borderColor.a;
        m_d3d12desc.MinLOD = 0;
        m_d3d12desc.MaxLOD = D3D12_FLOAT32_MAX;
    }
    
    void Sampler::createDescriptor(size_t descriptor) const
    {
        m_Context.device->CreateSampler(&m_d3d12desc, { descriptor });
    }
    
    SamplerHandle Device::createSampler(const SamplerDesc& d)
    {
        Sampler* sampler = new Sampler(m_Context, d);
        return SamplerHandle::Create(sampler);
    }
    
    GraphicsAPI Device::getGraphicsAPI()
    {
        return GraphicsAPI::D3D12;
    }


    Object Device::getNativeObject(ObjectType objectType)
    {
        switch (objectType)
        {
        case ObjectTypes::D3D12_Device:
            return Object(m_Context.device);
        case ObjectTypes::Nvrhi_D3D12_Device:
            return Object(this);
        default:
            return nullptr;
        }
    }

    nvrhi::CommandListHandle Device::createCommandList(const CommandListParameters& params)
    {
        if (!getQueue(params.queueType))
            return nullptr;

        return CommandListHandle::Create(new CommandList(this, m_Context, m_Resources, params));
    }
    
    uint64_t Device::executeCommandLists(nvrhi::ICommandList* const* pCommandLists, size_t numCommandLists, CommandQueue executionQueue)
    {
        m_CommandListsToExecute.resize(numCommandLists);
        for (size_t i = 0; i < numCommandLists; i++)
        {
            m_CommandListsToExecute[i] = checked_cast<CommandList*>(pCommandLists[i])->getD3D12CommandList();
        }

        Queue* pQueue = getQueue(executionQueue);

        pQueue->queue->ExecuteCommandLists(uint32_t(m_CommandListsToExecute.size()), m_CommandListsToExecute.data());
        pQueue->lastSubmittedInstance++;
        pQueue->queue->Signal(pQueue->fence, pQueue->lastSubmittedInstance);

        for (size_t i = 0; i < numCommandLists; i++)
        {
            auto instance = checked_cast<CommandList*>(pCommandLists[i])->executed(pQueue);
            pQueue->commandListsInFlight.push_front(instance);
        }

        HRESULT hr = m_Context.device->GetDeviceRemovedReason();
        if (FAILED(hr))
        {
            m_Context.messageCallback->message(MessageSeverity::Error, "Device Removed!");
        }

        return pQueue->lastSubmittedInstance;
    }

    void Device::queueWaitForCommandList(CommandQueue waitQueue, CommandQueue executionQueue, uint64_t instanceID)
    {
        Queue* pWaitQueue = getQueue(waitQueue);
        Queue* pExecutionQueue = getQueue(executionQueue);
        assert(instanceID <= pExecutionQueue->lastSubmittedInstance);

        pWaitQueue->queue->Wait(pExecutionQueue->fence, instanceID);
    }

    void Device::runGarbageCollection()
    {
        for (const auto& pQueue : m_Queues)
        {
            if (!pQueue)
                continue;

            pQueue->updateLastCompletedInstance();

            // Starting from the back of the queue, i.e. oldest submitted command lists,
            // see if those command lists have finished executing.
            while (!pQueue->commandListsInFlight.empty())
            {
                std::shared_ptr<CommandListInstance> instance = pQueue->commandListsInFlight.back();
                
                if (pQueue->lastCompletedInstance >= instance->submittedInstance)
                {
#ifdef NVRHI_WITH_RTXMU
                    if (!instance->rtxmuBuildIds.empty())
                    {
                        std::lock_guard lockGuard(m_Resources.asListMutex);

                        m_Resources.asBuildsCompleted.insert(m_Resources.asBuildsCompleted.end(),
                            instance->rtxmuBuildIds.begin(), instance->rtxmuBuildIds.end());

                        instance->rtxmuBuildIds.clear();
                    }
                    if (!instance->rtxmuCompactionIds.empty())
                    {
                        m_Context.rtxMemUtil->GarbageCollection(instance->rtxmuCompactionIds);
                        instance->rtxmuCompactionIds.clear();
                    }
#endif
                    pQueue->commandListsInFlight.pop_back();
                }
                else
                {
                    break;
                }
            }
        }
    }

    bool Device::queryFeatureSupport(Feature feature, void* pInfo, size_t infoSize)
    {
        switch (feature)  // NOLINT(clang-diagnostic-switch-enum)
        {
        case Feature::DeferredCommandLists:
            return true;
        case Feature::SinglePassStereo:
            return m_SinglePassStereoSupported;
        case Feature::RayTracingAccelStruct:
            return m_RayTracingSupported;
        case Feature::RayTracingPipeline:
            return m_RayTracingSupported;
        case Feature::RayTracingOpacityMicromap:
            return m_OpacityMicromapSupported;
        case Feature::RayQuery:
            return m_TraceRayInlineSupported;
        case Feature::FastGeometryShader:
            return m_FastGeometryShaderSupported;
        case Feature::ShaderExecutionReordering:
            return m_ShaderExecutionReorderingSupported;
        case Feature::Meshlets:
            return m_MeshletsSupported;
        case Feature::VariableRateShading:
            if (pInfo)
            {
                if (infoSize == sizeof(VariableRateShadingFeatureInfo))
                {
                    auto* pVrsInfo = reinterpret_cast<VariableRateShadingFeatureInfo*>(pInfo);
                    pVrsInfo->shadingRateImageTileSize = m_Options6.ShadingRateImageTileSize;
                }
                else
                    utils::NotSupported();
            }
            return m_VariableRateShadingSupported;
        case Feature::VirtualResources:
            return true;
        case Feature::ComputeQueue:
            return (getQueue(CommandQueue::Compute) != nullptr);
        case Feature::CopyQueue:
            return (getQueue(CommandQueue::Copy) != nullptr);
        case Feature::ConservativeRasterization:
            return true;
        case Feature::ConstantBufferRanges:
            return true;
        default:
            return false;
        }
    }

    FormatSupport Device::queryFormatSupport(Format format)
    {
        const DxgiFormatMapping& formatMapping = getDxgiFormatMapping(format);

        FormatSupport result = FormatSupport::None;

        D3D12_FEATURE_DATA_FORMAT_SUPPORT featureData = {};
        featureData.Format = formatMapping.rtvFormat;

        m_Context.device->CheckFeatureSupport(D3D12_FEATURE_FORMAT_SUPPORT, &featureData, sizeof(featureData));

        if (featureData.Support1 & D3D12_FORMAT_SUPPORT1_BUFFER)
            result = result | FormatSupport::Buffer;
        if (featureData.Support1 & (D3D12_FORMAT_SUPPORT1_TEXTURE1D | D3D12_FORMAT_SUPPORT1_TEXTURE2D | D3D12_FORMAT_SUPPORT1_TEXTURE3D | D3D12_FORMAT_SUPPORT1_TEXTURECUBE))
            result = result | FormatSupport::Texture;
        if (featureData.Support1 & D3D12_FORMAT_SUPPORT1_DEPTH_STENCIL)
            result = result | FormatSupport::DepthStencil;
        if (featureData.Support1 & D3D12_FORMAT_SUPPORT1_RENDER_TARGET)
            result = result | FormatSupport::RenderTarget;
        if (featureData.Support1 & D3D12_FORMAT_SUPPORT1_BLENDABLE)
            result = result | FormatSupport::Blendable;

        if (formatMapping.srvFormat != featureData.Format)
        {
            featureData.Format = formatMapping.srvFormat;
            featureData.Support1 = (D3D12_FORMAT_SUPPORT1)0;
            featureData.Support2 = (D3D12_FORMAT_SUPPORT2)0;
            m_Context.device->CheckFeatureSupport(D3D12_FEATURE_FORMAT_SUPPORT, &featureData, sizeof(featureData));
        }

        if (featureData.Support1 & D3D12_FORMAT_SUPPORT1_IA_INDEX_BUFFER)
            result = result | FormatSupport::IndexBuffer;
        if (featureData.Support1 & D3D12_FORMAT_SUPPORT1_IA_VERTEX_BUFFER)
            result = result | FormatSupport::VertexBuffer;
        if (featureData.Support1 & D3D12_FORMAT_SUPPORT1_SHADER_LOAD)
            result = result | FormatSupport::ShaderLoad;
        if (featureData.Support1 & D3D12_FORMAT_SUPPORT1_SHADER_SAMPLE)
            result = result | FormatSupport::ShaderSample;
        if (featureData.Support2 & D3D12_FORMAT_SUPPORT2_UAV_ATOMIC_ADD)
            result = result | FormatSupport::ShaderAtomic;
        if (featureData.Support2 & D3D12_FORMAT_SUPPORT2_UAV_TYPED_LOAD)
            result = result | FormatSupport::ShaderUavLoad;
        if (featureData.Support2 & D3D12_FORMAT_SUPPORT2_UAV_TYPED_STORE)
            result = result | FormatSupport::ShaderUavStore;

        return result;
    }

    Object Device::getNativeQueue(ObjectType objectType, CommandQueue queue)
    {
        if (objectType != ObjectTypes::D3D12_CommandQueue)
            return nullptr;

        if (queue >= CommandQueue::Count)
            return nullptr;

        Queue* pQueue = getQueue(queue);

        if (!pQueue)
            return nullptr;

        return Object(pQueue->queue.Get());
    }

    IDescriptorHeap* Device::getDescriptorHeap(DescriptorHeapType heapType)
    {
        switch(heapType)
        {
        case DescriptorHeapType::RenderTargetView:
            return &m_Resources.renderTargetViewHeap;
        case DescriptorHeapType::DepthStencilView:
            return &m_Resources.depthStencilViewHeap;
        case DescriptorHeapType::ShaderResourceView:
            return &m_Resources.shaderResourceViewHeap;
        case DescriptorHeapType::Sampler:
            return &m_Resources.samplerHeap;
        }

        return nullptr;
    }

    HeapHandle Device::createHeap(const HeapDesc& d)
    {
        D3D12_HEAP_DESC heapDesc;
        heapDesc.SizeInBytes = d.capacity;
        heapDesc.Alignment = D3D12_DEFAULT_MSAA_RESOURCE_PLACEMENT_ALIGNMENT;
        heapDesc.Properties.MemoryPoolPreference = D3D12_MEMORY_POOL_UNKNOWN;
        heapDesc.Properties.CPUPageProperty = D3D12_CPU_PAGE_PROPERTY_UNKNOWN;
        heapDesc.Properties.CreationNodeMask = 1; // no mGPU support in nvrhi so far
        heapDesc.Properties.VisibleNodeMask = 1;

        if (m_Options.ResourceHeapTier == D3D12_RESOURCE_HEAP_TIER_1)
            heapDesc.Flags = D3D12_HEAP_FLAG_ALLOW_ONLY_RT_DS_TEXTURES;
        else
            heapDesc.Flags = D3D12_HEAP_FLAG_ALLOW_ALL_BUFFERS_AND_TEXTURES;

        switch (d.type)
        {
        case HeapType::DeviceLocal:
            heapDesc.Properties.Type = D3D12_HEAP_TYPE_DEFAULT;
            break;
        case HeapType::Upload:
            heapDesc.Properties.Type = D3D12_HEAP_TYPE_UPLOAD;
            break;
        case HeapType::Readback:
            heapDesc.Properties.Type = D3D12_HEAP_TYPE_READBACK;
            break;
        default:
            utils::InvalidEnum();
            return nullptr;
        }

        RefCountPtr<ID3D12Heap> d3dHeap;
        const HRESULT res = m_Context.device->CreateHeap(&heapDesc, IID_PPV_ARGS(&d3dHeap));

        if (FAILED(res))
        {
            std::stringstream ss;
            ss << "CreateHeap call failed for heap " << utils::DebugNameToString(d.debugName)
                << ", HRESULT = 0x" << std::hex << std::setw(8) << res;
            m_Context.error(ss.str());

            return nullptr;
        }

        if (!d.debugName.empty())
        {
            std::wstring wname(d.debugName.begin(), d.debugName.end());
            d3dHeap->SetName(wname.c_str());
        }

        Heap* heap = new Heap();
        heap->heap = d3dHeap;
        heap->desc = d;
        return HeapHandle::Create(heap);
    }

} // namespace nvrhi::d3d12<|MERGE_RESOLUTION|>--- conflicted
+++ resolved
@@ -228,7 +228,23 @@
 
 #endif // #if NVRHI_D3D12_WITH_NVAPI
 
-<<<<<<< HEAD
+#if NVRHI_WITH_AFTERMATH
+        if (desc.aftermathEnabled)
+        {
+            const uint32_t aftermathFlags = GFSDK_Aftermath_FeatureFlags_EnableMarkers | GFSDK_Aftermath_FeatureFlags_EnableResourceTracking | GFSDK_Aftermath_FeatureFlags_GenerateShaderDebugInfo | GFSDK_Aftermath_FeatureFlags_EnableShaderErrorReporting;
+            GFSDK_Aftermath_Result aftermathResult = GFSDK_Aftermath_DX12_Initialize(GFSDK_Aftermath_Version_API, aftermathFlags, m_Context.device);
+            if (!GFSDK_Aftermath_SUCCEED(aftermathResult))
+            {
+                std::stringstream ss;
+                ss << "Aftermath initialize call failed, result = 0x" << std::hex << std::setw(8) << aftermathResult;
+                m_Context.error(ss.str());
+            }
+            else
+            {
+                m_AftermathEnabled = true;
+            }
+        }
+#endif
 
 // [rlaw] BEGIN
 #ifdef NVRHI_D3D12_WITH_D3D12MA
@@ -247,25 +263,7 @@
         g_D3D12MAAllocator = m_Allocator;
 #endif // #ifdef NVRHI_D3D12_WITH_D3D12MA
 // [rlaw] END
-=======
-#if NVRHI_WITH_AFTERMATH
-        if (desc.aftermathEnabled)
-        {
-            const uint32_t aftermathFlags = GFSDK_Aftermath_FeatureFlags_EnableMarkers | GFSDK_Aftermath_FeatureFlags_EnableResourceTracking | GFSDK_Aftermath_FeatureFlags_GenerateShaderDebugInfo | GFSDK_Aftermath_FeatureFlags_EnableShaderErrorReporting;
-            GFSDK_Aftermath_Result aftermathResult = GFSDK_Aftermath_DX12_Initialize(GFSDK_Aftermath_Version_API, aftermathFlags, m_Context.device);
-            if (!GFSDK_Aftermath_SUCCEED(aftermathResult))
-            {
-                std::stringstream ss;
-                ss << "Aftermath initialize call failed, result = 0x" << std::hex << std::setw(8) << aftermathResult;
-                m_Context.error(ss.str());
-            }
-            else
-            {
-                m_AftermathEnabled = true;
-            }
-        }
-#endif
->>>>>>> dc8a7798
+
     }
 
     Device::~Device()
