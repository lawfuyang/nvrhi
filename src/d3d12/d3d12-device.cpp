/*
* Copyright (c) 2014-2021, NVIDIA CORPORATION. All rights reserved.
*
* Permission is hereby granted, free of charge, to any person obtaining a
* copy of this software and associated documentation files (the "Software"),
* to deal in the Software without restriction, including without limitation
* the rights to use, copy, modify, merge, publish, distribute, sublicense,
* and/or sell copies of the Software, and to permit persons to whom the
* Software is furnished to do so, subject to the following conditions:
*
* The above copyright notice and this permission notice shall be included in
* all copies or substantial portions of the Software.
*
* THE SOFTWARE IS PROVIDED "AS IS", WITHOUT WARRANTY OF ANY KIND, EXPRESS OR
* IMPLIED, INCLUDING BUT NOT LIMITED TO THE WARRANTIES OF MERCHANTABILITY,
* FITNESS FOR A PARTICULAR PURPOSE AND NONINFRINGEMENT.  IN NO EVENT SHALL
* THE AUTHORS OR COPYRIGHT HOLDERS BE LIABLE FOR ANY CLAIM, DAMAGES OR OTHER
* LIABILITY, WHETHER IN AN ACTION OF CONTRACT, TORT OR OTHERWISE, ARISING
* FROM, OUT OF OR IN CONNECTION WITH THE SOFTWARE OR THE USE OR OTHER
* DEALINGS IN THE SOFTWARE.
*/

#include "d3d12-backend.h"

#include <nvrhi/common/misc.h>

#if NVRHI_D3D12_WITH_NVAPI
#include <nvShaderExtnEnums.h>
#endif

#include <sstream>
#include <iomanip>

namespace nvrhi::d3d12
{
// [rlaw] BEGIN
#ifdef NVRHI_D3D12_WITH_D3D12MA
    D3D12MA::Allocator* g_D3D12MAAllocator;
#endif
// [rlaw] END

    void Context::error(const std::string& message) const
    {
        messageCallback->message(MessageSeverity::Error, message.c_str());
    }

    void Context::info(const std::string& message) const
    {
        messageCallback->message(MessageSeverity::Info, message.c_str());
    }

    void WaitForFence(ID3D12Fence* fence, uint64_t value, HANDLE event)
    {
        // Test if the fence has been reached
        if (fence->GetCompletedValue() < value)
        {
            // If it's not, wait for it to finish using an event
            ResetEvent(event);
            fence->SetEventOnCompletion(value, event);
			
            // [rlaw]: add 1 second time out
            const DWORD result = WaitForSingleObject(event, 1000);
            assert(result == WAIT_OBJECT_0);
        }
    }


    DeviceHandle createDevice(const DeviceDesc& desc)
    {
        Device* device = new Device(desc);
        return DeviceHandle::Create(device);
    }

    DeviceResources::DeviceResources(const Context& context, const DeviceDesc& desc)
        : renderTargetViewHeap(context)
        , depthStencilViewHeap(context)
        , shaderResourceViewHeap(context)
        , samplerHeap(context)
        , timerQueries(desc.maxTimerQueries, true)
        , m_Context(context)
    {
    }

    Queue::Queue(const Context& context, ID3D12CommandQueue* queue)
        : queue(queue)
        , m_Context(context)
    {
        assert(queue);
        m_Context.device->CreateFence(0, D3D12_FENCE_FLAG_NONE, IID_PPV_ARGS(&fence));
    }

    uint64_t Queue::updateLastCompletedInstance()
    {
        if (lastCompletedInstance < lastSubmittedInstance)
        {
            lastCompletedInstance = fence->GetCompletedValue();
        }
        return lastCompletedInstance;
    }

    Device::Device(const DeviceDesc& desc)
        : m_Resources(m_Context, desc)
    {
        m_Context.device = desc.pDevice;
        m_Context.logBufferLifetime = desc.logBufferLifetime;
        m_Context.messageCallback = desc.errorCB;

        // [rlaw] BEGIN
        for (uint32_t i = DXGI_FORMAT_R32G32B32A32_TYPELESS; i <= DXGI_FORMAT_BC7_UNORM_SRGB; ++i)
        {
            m_Resources.getFormatPlaneCount(DXGI_FORMAT(i));
        }

        m_Resources.getFormatPlaneCount(DXGI_FORMAT_SAMPLER_FEEDBACK_MIN_MIP_OPAQUE);
        m_Resources.getFormatPlaneCount(DXGI_FORMAT_SAMPLER_FEEDBACK_MIP_REGION_USED_OPAQUE);
        // [rlaw] END

        if (desc.pGraphicsCommandQueue)
            m_Queues[int(CommandQueue::Graphics)] = std::make_unique<Queue>(m_Context, desc.pGraphicsCommandQueue);
        if (desc.pComputeCommandQueue)
            m_Queues[int(CommandQueue::Compute)] = std::make_unique<Queue>(m_Context, desc.pComputeCommandQueue);
        if (desc.pCopyCommandQueue)
            m_Queues[int(CommandQueue::Copy)] = std::make_unique<Queue>(m_Context, desc.pCopyCommandQueue);

        m_Resources.depthStencilViewHeap.allocateResources(D3D12_DESCRIPTOR_HEAP_TYPE_DSV, desc.depthStencilViewHeapSize, false);
        m_Resources.renderTargetViewHeap.allocateResources(D3D12_DESCRIPTOR_HEAP_TYPE_RTV, desc.renderTargetViewHeapSize, false);
        m_Resources.shaderResourceViewHeap.allocateResources(D3D12_DESCRIPTOR_HEAP_TYPE_CBV_SRV_UAV, desc.shaderResourceViewHeapSize, true);
        m_Resources.samplerHeap.allocateResources(D3D12_DESCRIPTOR_HEAP_TYPE_SAMPLER, desc.samplerHeapSize, true);

        m_Context.device->CheckFeatureSupport(D3D12_FEATURE_D3D12_OPTIONS, &m_Options, sizeof(m_Options));
        bool hasOptions5 = SUCCEEDED(m_Context.device->CheckFeatureSupport(D3D12_FEATURE_D3D12_OPTIONS5, &m_Options5, sizeof(m_Options5)));
        bool hasOptions6 = SUCCEEDED(m_Context.device->CheckFeatureSupport(D3D12_FEATURE_D3D12_OPTIONS6, &m_Options6, sizeof(m_Options6)));
        bool hasOptions7 = SUCCEEDED(m_Context.device->CheckFeatureSupport(D3D12_FEATURE_D3D12_OPTIONS7, &m_Options7, sizeof(m_Options7)));

        if (SUCCEEDED(m_Context.device->QueryInterface(&m_Context.device5)) && hasOptions5)
        {
            m_RayTracingSupported = m_Options5.RaytracingTier >= D3D12_RAYTRACING_TIER_1_0;
            m_TraceRayInlineSupported = m_Options5.RaytracingTier >= D3D12_RAYTRACING_TIER_1_1;

#ifdef NVRHI_WITH_RTXMU
            if (m_RayTracingSupported)
            {
                m_Context.rtxMemUtil = std::make_unique<rtxmu::DxAccelStructManager>(m_Context.device5);

                // Initialize suballocator blocks to 8 MB
                m_Context.rtxMemUtil->Initialize(8388608);
            }
#endif
        }

        if (SUCCEEDED(m_Context.device->QueryInterface(&m_Context.device2)) && hasOptions7)
        {
            m_MeshletsSupported = m_Options7.MeshShaderTier >= D3D12_MESH_SHADER_TIER_1;
        }

        if (SUCCEEDED(m_Context.device->QueryInterface(&m_Context.device8)) && hasOptions7)
        {
            m_SamplerFeedbackSupported = m_Options7.SamplerFeedbackTier >= D3D12_SAMPLER_FEEDBACK_TIER_0_9;
        }

        if (hasOptions6)
        {
            m_VariableRateShadingSupported = m_Options6.VariableShadingRateTier >= D3D12_VARIABLE_SHADING_RATE_TIER_2;
        }
        
        {
            D3D12_INDIRECT_ARGUMENT_DESC argDesc = {};
            D3D12_COMMAND_SIGNATURE_DESC csDesc = {};
            csDesc.NumArgumentDescs = 1;
            csDesc.pArgumentDescs = &argDesc;

            csDesc.ByteStride = 16;
            argDesc.Type = D3D12_INDIRECT_ARGUMENT_TYPE_DRAW;
            m_Context.device->CreateCommandSignature(&csDesc, nullptr, IID_PPV_ARGS(&m_Context.drawIndirectSignature));

            csDesc.ByteStride = 20;
            argDesc.Type = D3D12_INDIRECT_ARGUMENT_TYPE_DRAW_INDEXED;
            m_Context.device->CreateCommandSignature(&csDesc, nullptr, IID_PPV_ARGS(&m_Context.drawIndexedIndirectSignature));

            csDesc.ByteStride = 12;
            argDesc.Type = D3D12_INDIRECT_ARGUMENT_TYPE_DISPATCH;
            m_Context.device->CreateCommandSignature(&csDesc, nullptr, IID_PPV_ARGS(&m_Context.dispatchIndirectSignature));

            // [rlaw] BEGIN: support dispatchMeshIndirect
            csDesc.ByteStride = 12;
            argDesc.Type = D3D12_INDIRECT_ARGUMENT_TYPE_DISPATCH_MESH;
            m_Context.device->CreateCommandSignature(&csDesc, nullptr, IID_PPV_ARGS(&m_Context.dispatchMeshIndirectSignature));
            // [rlaw] END: support dispatchMeshIndirect
        }
        
        m_FenceEvent = CreateEvent(nullptr, false, false, nullptr);

        m_CommandListsToExecute.reserve(64);

#if NVRHI_D3D12_WITH_NVAPI
        //We need to use NVAPI to set resource hints for SLI
        m_NvapiIsInitialized = NvAPI_Initialize() == NVAPI_OK;

        if (m_NvapiIsInitialized)
        {
            NV_QUERY_SINGLE_PASS_STEREO_SUPPORT_PARAMS stereoParams{};
            stereoParams.version = NV_QUERY_SINGLE_PASS_STEREO_SUPPORT_PARAMS_VER;

            if (NvAPI_D3D12_QuerySinglePassStereoSupport(m_Context.device, &stereoParams) == NVAPI_OK && stereoParams.bSinglePassStereoSupported)
            {
                m_SinglePassStereoSupported = true;
            }

            // There is no query for FastGS, so query support for FP16 atomics as a proxy.
            // Both features were introduced in the same architecture (Maxwell).
            bool supported = false;
            if (NvAPI_D3D12_IsNvShaderExtnOpCodeSupported(m_Context.device, NV_EXTN_OP_FP16_ATOMIC, &supported) == NVAPI_OK && supported)
            {
                m_FastGeometryShaderSupported = true;
            }

            NVAPI_D3D12_RAYTRACING_THREAD_REORDERING_CAPS ser = NVAPI_D3D12_RAYTRACING_THREAD_REORDERING_CAP_NONE;
            if (NvAPI_D3D12_GetRaytracingCaps(m_Context.device, NVAPI_D3D12_RAYTRACING_CAPS_TYPE_THREAD_REORDERING, &ser, sizeof(ser)) == NVAPI_OK)
            {
                m_ShaderExecutionReorderingSupported = (ser & NVAPI_D3D12_RAYTRACING_THREAD_REORDERING_CAP_STANDARD) == NVAPI_D3D12_RAYTRACING_THREAD_REORDERING_CAP_STANDARD;
            }
        }

#if NVRHI_WITH_NVAPI_OPACITY_MICROMAP
#ifdef NVRHI_WITH_RTXMU
        m_OpacityMicromapSupported = false; // RTXMU does not support OMMs
#else
        if (m_NvapiIsInitialized)
        {
            NVAPI_D3D12_RAYTRACING_OPACITY_MICROMAP_CAPS caps = NVAPI_D3D12_RAYTRACING_OPACITY_MICROMAP_CAP_NONE;
            NvAPI_D3D12_GetRaytracingCaps(m_Context.device5, NVAPI_D3D12_RAYTRACING_CAPS_TYPE_OPACITY_MICROMAP, &caps, sizeof(caps));
            m_OpacityMicromapSupported = caps == NVAPI_D3D12_RAYTRACING_OPACITY_MICROMAP_CAP_STANDARD;
        }
#endif
#endif // #if NVRHI_WITH_NVAPI_OPACITY_MICROMAPS

#if NVRHI_WITH_NVAPI_CLUSTERS
        if (m_NvapiIsInitialized)
        {
            NVAPI_D3D12_RAYTRACING_CLUSTER_OPERATIONS_CAPS clusterCaps = NVAPI_D3D12_RAYTRACING_CLUSTER_OPERATIONS_CAP_NONE;
            NvAPI_D3D12_GetRaytracingCaps(m_Context.device5, NVAPI_D3D12_RAYTRACING_CAPS_TYPE_CLUSTER_OPERATIONS, &clusterCaps, sizeof(clusterCaps));
            m_RayTracingClustersSupported = clusterCaps == NVAPI_D3D12_RAYTRACING_CLUSTER_OPERATIONS_CAP_STANDARD;
        }
#endif // #if NVRHI_WITH_NVAPI_CLUSTERS

#if NVRHI_WITH_NVAPI_LSS
        if (m_NvapiIsInitialized)
        {
            NVAPI_D3D12_RAYTRACING_LINEAR_SWEPT_SPHERES_CAPS lssCaps = NVAPI_D3D12_RAYTRACING_LINEAR_SWEPT_SPHERES_CAP_NONE;
            NvAPI_D3D12_GetRaytracingCaps(m_Context.device5, NVAPI_D3D12_RAYTRACING_CAPS_TYPE_LINEAR_SWEPT_SPHERES, &lssCaps, sizeof(NVAPI_D3D12_RAYTRACING_LINEAR_SWEPT_SPHERES_CAPS));
            m_LinearSweptSpheresSupported = lssCaps == NVAPI_D3D12_RAYTRACING_LINEAR_SWEPT_SPHERES_CAP_STANDARD;

            NVAPI_D3D12_RAYTRACING_SPHERES_CAPS spheresCaps = NVAPI_D3D12_RAYTRACING_SPHERES_CAP_NONE;
            NvAPI_D3D12_GetRaytracingCaps(m_Context.device5, NVAPI_D3D12_RAYTRACING_CAPS_TYPE_SPHERES, &spheresCaps, sizeof(NVAPI_D3D12_RAYTRACING_SPHERES_CAPS));
            m_SpheresSupported = spheresCaps == NVAPI_D3D12_RAYTRACING_SPHERES_CAP_STANDARD;
        }
#endif // #if NVRHI_WITH_NVAPI_LSS

#if NVRHI_WITH_NVAPI_OPACITY_MICROMAP || NVRHI_WITH_NVAPI_CLUSTERS || NVRHI_WITH_NVAPI_LSS
        if (m_OpacityMicromapSupported || m_RayTracingClustersSupported || m_LinearSweptSpheresSupported || m_SpheresSupported)
        {
            NVAPI_D3D12_SET_CREATE_PIPELINE_STATE_OPTIONS_PARAMS params = {};
            params.version = NVAPI_D3D12_SET_CREATE_PIPELINE_STATE_OPTIONS_PARAMS_VER;
            params.flags = 0;
        #if NVRHI_WITH_NVAPI_OPACITY_MICROMAP
            params.flags |= (m_OpacityMicromapSupported ? NVAPI_D3D12_PIPELINE_CREATION_STATE_FLAGS_ENABLE_OMM_SUPPORT : 0);
        #endif
        #if NVRHI_WITH_NVAPI_CLUSTERS
            params.flags |= (m_RayTracingClustersSupported ? NVAPI_D3D12_PIPELINE_CREATION_STATE_FLAGS_ENABLE_CLUSTER_SUPPORT : 0);
        #endif
        #if NVRHI_WITH_NVAPI_LSS
            params.flags |= (m_LinearSweptSpheresSupported ? NVAPI_D3D12_PIPELINE_CREATION_STATE_FLAGS_ENABLE_LSS_SUPPORT : 0);
            params.flags |= (m_SpheresSupported ? NVAPI_D3D12_PIPELINE_CREATION_STATE_FLAGS_ENABLE_SPHERE_SUPPORT : 0);
        #endif
            [[maybe_unused]] NvAPI_Status res = NvAPI_D3D12_SetCreatePipelineStateOptions(m_Context.device5, &params);
            assert(res == NVAPI_OK);
        }
#endif

#endif // #if NVRHI_D3D12_WITH_NVAPI

#if NVRHI_WITH_AFTERMATH
        if (desc.aftermathEnabled)
        {
            const uint32_t aftermathFlags = GFSDK_Aftermath_FeatureFlags_EnableMarkers | GFSDK_Aftermath_FeatureFlags_EnableResourceTracking | GFSDK_Aftermath_FeatureFlags_GenerateShaderDebugInfo | GFSDK_Aftermath_FeatureFlags_EnableShaderErrorReporting;
            GFSDK_Aftermath_Result aftermathResult = GFSDK_Aftermath_DX12_Initialize(GFSDK_Aftermath_Version_API, aftermathFlags, m_Context.device);
            if (!GFSDK_Aftermath_SUCCEED(aftermathResult))
            {
                std::stringstream ss;
                ss << "Aftermath initialize call failed, result = 0x" << std::hex << std::setw(8) << aftermathResult;
                m_Context.error(ss.str());
            }
            else
            {
                m_AftermathEnabled = true;
            }
        }
#endif

<<<<<<< HEAD
// [rlaw] BEGIN
#ifdef NVRHI_D3D12_WITH_D3D12MA
        D3D12MA::ALLOCATOR_DESC allocatorDesc{};
        allocatorDesc.Flags = D3D12MA::ALLOCATOR_FLAG_DEFAULT_POOLS_NOT_ZEROED;
        allocatorDesc.pDevice = m_Context.device.Get();

        extern IDXGIAdapter1* g_DXGIAdapter;
        assert(g_DXGIAdapter);
        allocatorDesc.pAdapter = g_DXGIAdapter;

        const bool bResult = SUCCEEDED(D3D12MA::CreateAllocator(&allocatorDesc, &m_Allocator));
        assert(bResult);
        assert(m_Allocator);

        g_D3D12MAAllocator = m_Allocator;
#endif // #ifdef NVRHI_D3D12_WITH_D3D12MA
// [rlaw] END

=======
        if (desc.enableHeapDirectlyIndexed)
        {
            D3D12_FEATURE_DATA_SHADER_MODEL shaderModel = { D3D_SHADER_MODEL_6_6 };
            bool hasShaderModel = SUCCEEDED(m_Context.device->CheckFeatureSupport(D3D12_FEATURE_SHADER_MODEL, &shaderModel, sizeof(shaderModel)));

            m_HeapDirectlyIndexedEnabled = m_Options.ResourceBindingTier >= D3D12_RESOURCE_BINDING_TIER_3 && 
                hasShaderModel && shaderModel.HighestShaderModel >= D3D_SHADER_MODEL_6_6;
        }
>>>>>>> d843b8e2
    }

    Device::~Device()
    {
        waitForIdle();

        if (m_FenceEvent)
        {
            CloseHandle(m_FenceEvent);
            m_FenceEvent = nullptr;
        }

// [rlaw] BEGIN
#ifdef NVRHI_D3D12_WITH_D3D12MA
        m_Context.timerQueryResolveBuffer.Reset();

        assert(m_Allocator);
        m_Allocator->Release();
#endif // #ifdef NVRHI_D3D12_WITH_D3D12MA
// [rlaw] END
    }

    bool Device::waitForIdle()
    {
        // Wait for every queue to reach its last submitted instance
        for (const auto& pQueue : m_Queues)
        {
            if (!pQueue)
                continue;

            if (pQueue->updateLastCompletedInstance() < pQueue->lastSubmittedInstance)
            {
                WaitForFence(pQueue->fence, pQueue->lastSubmittedInstance, m_FenceEvent);
            }
        }
        return true;
    }
    
    Object RootSignature::getNativeObject(ObjectType objectType)
    {
        switch (objectType)
        {
        case ObjectTypes::D3D12_RootSignature:
            return Object(handle.Get());
        default:
            return nullptr;
        }
    }
    
    Sampler::Sampler(const Context& context, const SamplerDesc& desc)
        : m_Context(context)
        , m_Desc(desc)
        , m_d3d12desc{}
    {
        UINT reductionType = convertSamplerReductionType(desc.reductionType);

        if (m_Desc.maxAnisotropy > 1.0f)
        {
            m_d3d12desc.Filter = D3D12_ENCODE_ANISOTROPIC_FILTER(reductionType);
        }
        else
        {
            m_d3d12desc.Filter = D3D12_ENCODE_BASIC_FILTER(
                m_Desc.minFilter ? D3D12_FILTER_TYPE_LINEAR : D3D12_FILTER_TYPE_POINT,
                m_Desc.magFilter ? D3D12_FILTER_TYPE_LINEAR : D3D12_FILTER_TYPE_POINT,
                m_Desc.mipFilter ? D3D12_FILTER_TYPE_LINEAR : D3D12_FILTER_TYPE_POINT,
                reductionType);
        }

        m_d3d12desc.AddressU = convertSamplerAddressMode(m_Desc.addressU);
        m_d3d12desc.AddressV = convertSamplerAddressMode(m_Desc.addressV);
        m_d3d12desc.AddressW = convertSamplerAddressMode(m_Desc.addressW);
        
        m_d3d12desc.MipLODBias = m_Desc.mipBias;
        m_d3d12desc.MaxAnisotropy = std::max((UINT)m_Desc.maxAnisotropy, 1U);
        m_d3d12desc.ComparisonFunc = desc.reductionType == SamplerReductionType::Comparison
            ? D3D12_COMPARISON_FUNC_LESS
            : D3D12_COMPARISON_FUNC_NEVER;
        m_d3d12desc.BorderColor[0] = m_Desc.borderColor.r;
        m_d3d12desc.BorderColor[1] = m_Desc.borderColor.g;
        m_d3d12desc.BorderColor[2] = m_Desc.borderColor.b;
        m_d3d12desc.BorderColor[3] = m_Desc.borderColor.a;
        m_d3d12desc.MinLOD = 0;
        m_d3d12desc.MaxLOD = D3D12_FLOAT32_MAX;
    }
    
    void Sampler::createDescriptor(size_t descriptor) const
    {
        m_Context.device->CreateSampler(&m_d3d12desc, { descriptor });
    }
    
    SamplerHandle Device::createSampler(const SamplerDesc& d)
    {
        Sampler* sampler = new Sampler(m_Context, d);
        return SamplerHandle::Create(sampler);
    }
    
    GraphicsAPI Device::getGraphicsAPI()
    {
        return GraphicsAPI::D3D12;
    }


    Object Device::getNativeObject(ObjectType objectType)
    {
        switch (objectType)
        {
        case ObjectTypes::D3D12_Device:
            return Object(m_Context.device);
        case ObjectTypes::Nvrhi_D3D12_Device:
            return Object(this);
        case ObjectTypes::D3D12_CommandQueue:
            return Object(getQueue(CommandQueue::Graphics)->queue.Get());
        default:
            return nullptr;
        }
    }

    nvrhi::CommandListHandle Device::createCommandList(const CommandListParameters& params)
    {
        if (!getQueue(params.queueType))
            return nullptr;

        return CommandListHandle::Create(new CommandList(this, m_Context, m_Resources, params));
    }
    
    uint64_t Device::executeCommandLists(nvrhi::ICommandList* const* pCommandLists, size_t numCommandLists, CommandQueue executionQueue)
    {
        m_CommandListsToExecute.resize(numCommandLists);
        for (size_t i = 0; i < numCommandLists; i++)
        {
            m_CommandListsToExecute[i] = checked_cast<CommandList*>(pCommandLists[i])->getD3D12CommandList();
        }

        Queue* pQueue = getQueue(executionQueue);

        pQueue->queue->ExecuteCommandLists(uint32_t(m_CommandListsToExecute.size()), m_CommandListsToExecute.data());
        pQueue->lastSubmittedInstance++;
        pQueue->queue->Signal(pQueue->fence, pQueue->lastSubmittedInstance);

        for (size_t i = 0; i < numCommandLists; i++)
        {
            auto instance = checked_cast<CommandList*>(pCommandLists[i])->executed(pQueue);
            pQueue->commandListsInFlight.push_front(instance);
        }

        HRESULT hr = m_Context.device->GetDeviceRemovedReason();
        if (FAILED(hr))
        {
            m_Context.messageCallback->message(MessageSeverity::Error, "Device Removed!");
        }

        return pQueue->lastSubmittedInstance;
    }

    void Device::queueWaitForCommandList(CommandQueue waitQueue, CommandQueue executionQueue, uint64_t instanceID)
    {
        Queue* pWaitQueue = getQueue(waitQueue);
        Queue* pExecutionQueue = getQueue(executionQueue);
        assert(instanceID <= pExecutionQueue->lastSubmittedInstance);

        pWaitQueue->queue->Wait(pExecutionQueue->fence, instanceID);
    }

    void Device::getTextureTiling(ITexture* texture, uint32_t* numTiles, PackedMipDesc* desc, TileShape* tileShape, uint32_t* subresourceTilingsNum, SubresourceTiling* _subresourceTilings)
    {
        ID3D12Resource* resource = checked_cast<Texture*>(texture)->resource;
        D3D12_RESOURCE_DESC resourceDesc = resource->GetDesc();

        D3D12_PACKED_MIP_INFO packedMipDesc = {};
        D3D12_TILE_SHAPE standardTileShapeForNonPackedMips = {};
        D3D12_SUBRESOURCE_TILING subresourceTilings[16];

        m_Context.device->GetResourceTiling(resource, numTiles, desc ? &packedMipDesc : nullptr, tileShape ? &standardTileShapeForNonPackedMips : nullptr, subresourceTilingsNum, 0, subresourceTilings);

        if (desc)
        {
            desc->numStandardMips = packedMipDesc.NumStandardMips;
            desc->numPackedMips = packedMipDesc.NumPackedMips;
            desc->startTileIndexInOverallResource = packedMipDesc.StartTileIndexInOverallResource;
            desc->numTilesForPackedMips = packedMipDesc.NumTilesForPackedMips;
        }

        if (tileShape)
        {
            tileShape->widthInTexels = standardTileShapeForNonPackedMips.WidthInTexels;
            tileShape->heightInTexels = standardTileShapeForNonPackedMips.HeightInTexels;
            tileShape->depthInTexels = standardTileShapeForNonPackedMips.DepthInTexels;
        }

        for (uint32_t i = 0; i < *subresourceTilingsNum; ++i)
        {
            _subresourceTilings[i].widthInTiles = subresourceTilings[i].WidthInTiles;
            _subresourceTilings[i].heightInTiles = subresourceTilings[i].HeightInTiles;
            _subresourceTilings[i].depthInTiles = subresourceTilings[i].DepthInTiles;
            _subresourceTilings[i].startTileIndexInOverallResource = subresourceTilings[i].StartTileIndexInOverallResource;
        }
    }

    void Device::updateTextureTileMappings(ITexture* _texture, const TextureTilesMapping* tileMappings, uint32_t numTileMappings, CommandQueue executionQueue)
    {
        Queue* queue = getQueue(executionQueue);
        Texture* texture = checked_cast<Texture*>(_texture);

        D3D12_TILE_SHAPE tileShape;
        D3D12_SUBRESOURCE_TILING subresourceTiling;
        m_Context.device->GetResourceTiling(texture->resource, nullptr, nullptr, &tileShape, nullptr, 0, &subresourceTiling);

        for (size_t i = 0; i < numTileMappings; i++)
        {
            ID3D12Heap* heap = tileMappings[i].heap ? checked_cast<Heap*>(tileMappings[i].heap)->heap : nullptr;

            uint32_t numRegions = tileMappings[i].numTextureRegions;
            std::vector<D3D12_TILED_RESOURCE_COORDINATE> resourceCoordinates(numRegions);
            std::vector<D3D12_TILE_REGION_SIZE> regionSizes(numRegions);
            std::vector<D3D12_TILE_RANGE_FLAGS> rangeFlags(numRegions, heap ? D3D12_TILE_RANGE_FLAG_NONE : D3D12_TILE_RANGE_FLAG_NULL);
            std::vector<UINT> heapStartOffsets(numRegions);
            std::vector<UINT> rangeTileCounts(numRegions);

            for (uint32_t j = 0; j < numRegions; ++j)
            {
                const TiledTextureCoordinate& tiledTextureCoordinate = tileMappings[i].tiledTextureCoordinates[j];
                const TiledTextureRegion& tiledTextureRegion = tileMappings[i].tiledTextureRegions[j];

                resourceCoordinates[j].Subresource = tiledTextureCoordinate.mipLevel * texture->desc.arraySize + tiledTextureCoordinate.arrayLevel;
                resourceCoordinates[j].X = tiledTextureCoordinate.x;
                resourceCoordinates[j].Y = tiledTextureCoordinate.y;
                resourceCoordinates[j].Z = tiledTextureCoordinate.z;

                if (tiledTextureRegion.tilesNum)
                {
                    regionSizes[j].NumTiles = tiledTextureRegion.tilesNum;
                    regionSizes[j].UseBox = false;
                }
                else
                {
                    uint32_t tilesX = (tiledTextureRegion.width + (tileShape.WidthInTexels - 1)) / tileShape.WidthInTexels;
                    uint32_t tilesY = (tiledTextureRegion.height + (tileShape.HeightInTexels - 1)) / tileShape.HeightInTexels;
                    uint32_t tilesZ = (tiledTextureRegion.depth + (tileShape.DepthInTexels - 1)) / tileShape.DepthInTexels;

                    regionSizes[j].Width = tilesX;
                    regionSizes[j].Height = (uint16_t)tilesY;
                    regionSizes[j].Depth = (uint16_t)tilesZ;

                    regionSizes[j].NumTiles = tilesX * tilesY * tilesZ;
                    regionSizes[j].UseBox = true;
                }

                // Offset in tiles
                if (heap)
                    heapStartOffsets[j] = (uint32_t)(tileMappings[i].byteOffsets[j] / D3D12_TILED_RESOURCE_TILE_SIZE_IN_BYTES);

                rangeTileCounts[j] = regionSizes[j].NumTiles;
            }

            queue->queue->UpdateTileMappings(texture->resource, tileMappings[i].numTextureRegions, resourceCoordinates.data(), regionSizes.data(), heap, numRegions, rangeFlags.data(), heap ? heapStartOffsets.data() : nullptr, rangeTileCounts.data(), D3D12_TILE_MAPPING_FLAG_NONE);
        }
    }

    void Device::runGarbageCollection()
    {
        for (const auto& pQueue : m_Queues)
        {
            if (!pQueue)
                continue;

            pQueue->updateLastCompletedInstance();

            // Starting from the back of the queue, i.e. oldest submitted command lists,
            // see if those command lists have finished executing.
            while (!pQueue->commandListsInFlight.empty())
            {
                std::shared_ptr<CommandListInstance> instance = pQueue->commandListsInFlight.back();
                
                if (pQueue->lastCompletedInstance >= instance->submittedInstance)
                {
#ifdef NVRHI_WITH_RTXMU
                    if (!instance->rtxmuBuildIds.empty())
                    {
                        std::lock_guard lockGuard(m_Resources.asListMutex);

                        m_Resources.asBuildsCompleted.insert(m_Resources.asBuildsCompleted.end(),
                            instance->rtxmuBuildIds.begin(), instance->rtxmuBuildIds.end());

                        instance->rtxmuBuildIds.clear();
                    }
                    if (!instance->rtxmuCompactionIds.empty())
                    {
                        m_Context.rtxMemUtil->GarbageCollection(instance->rtxmuCompactionIds);
                        instance->rtxmuCompactionIds.clear();
                    }
#endif
                    pQueue->commandListsInFlight.pop_back();
                }
                else
                {
                    break;
                }
            }
        }
    }

    bool Device::queryFeatureSupport(Feature feature, void* pInfo, size_t infoSize)
    {
        switch (feature)  // NOLINT(clang-diagnostic-switch-enum)
        {
        case Feature::DeferredCommandLists:
            return true;
        case Feature::SinglePassStereo:
            return m_SinglePassStereoSupported;
        case Feature::RayTracingAccelStruct:
            return m_RayTracingSupported;
        case Feature::RayTracingPipeline:
            return m_RayTracingSupported;
        case Feature::RayTracingOpacityMicromap:
            return m_OpacityMicromapSupported;
        case Feature::RayTracingClusters:
            return m_RayTracingClustersSupported;
        case Feature::RayQuery:
            return m_TraceRayInlineSupported;
        case Feature::FastGeometryShader:
            return m_FastGeometryShaderSupported;
        case Feature::ShaderExecutionReordering:
            return m_ShaderExecutionReorderingSupported;
        case Feature::Spheres:
            return m_SpheresSupported;
        case Feature::LinearSweptSpheres:
            return m_LinearSweptSpheresSupported;
        case Feature::Meshlets:
            return m_MeshletsSupported;
        case Feature::VariableRateShading:
            if (pInfo)
            {
                if (infoSize == sizeof(VariableRateShadingFeatureInfo))
                {
                    auto* pVrsInfo = reinterpret_cast<VariableRateShadingFeatureInfo*>(pInfo);
                    pVrsInfo->shadingRateImageTileSize = m_Options6.ShadingRateImageTileSize;
                }
                else
                    utils::NotSupported();
            }
            return m_VariableRateShadingSupported;
        case Feature::VirtualResources:
            return true;
        case Feature::ComputeQueue:
            return (getQueue(CommandQueue::Compute) != nullptr);
        case Feature::CopyQueue:
            return (getQueue(CommandQueue::Copy) != nullptr);
        case Feature::ConservativeRasterization:
            return true;
        case Feature::ConstantBufferRanges:
            return true;
        case Feature::HeapDirectlyIndexed:
            return m_HeapDirectlyIndexedEnabled;
        default:
            return false;
        }
    }

    FormatSupport Device::queryFormatSupport(Format format)
    {
        const DxgiFormatMapping& formatMapping = getDxgiFormatMapping(format);

        FormatSupport result = FormatSupport::None;

        D3D12_FEATURE_DATA_FORMAT_SUPPORT featureData = {};
        featureData.Format = formatMapping.rtvFormat;

        m_Context.device->CheckFeatureSupport(D3D12_FEATURE_FORMAT_SUPPORT, &featureData, sizeof(featureData));

        if (featureData.Support1 & D3D12_FORMAT_SUPPORT1_BUFFER)
            result = result | FormatSupport::Buffer;
        if (featureData.Support1 & (D3D12_FORMAT_SUPPORT1_TEXTURE1D | D3D12_FORMAT_SUPPORT1_TEXTURE2D | D3D12_FORMAT_SUPPORT1_TEXTURE3D | D3D12_FORMAT_SUPPORT1_TEXTURECUBE))
            result = result | FormatSupport::Texture;
        if (featureData.Support1 & D3D12_FORMAT_SUPPORT1_DEPTH_STENCIL)
            result = result | FormatSupport::DepthStencil;
        if (featureData.Support1 & D3D12_FORMAT_SUPPORT1_RENDER_TARGET)
            result = result | FormatSupport::RenderTarget;
        if (featureData.Support1 & D3D12_FORMAT_SUPPORT1_BLENDABLE)
            result = result | FormatSupport::Blendable;

        if (formatMapping.srvFormat != featureData.Format)
        {
            featureData.Format = formatMapping.srvFormat;
            featureData.Support1 = (D3D12_FORMAT_SUPPORT1)0;
            featureData.Support2 = (D3D12_FORMAT_SUPPORT2)0;
            m_Context.device->CheckFeatureSupport(D3D12_FEATURE_FORMAT_SUPPORT, &featureData, sizeof(featureData));
        }

        if (featureData.Support1 & D3D12_FORMAT_SUPPORT1_IA_INDEX_BUFFER)
            result = result | FormatSupport::IndexBuffer;
        if (featureData.Support1 & D3D12_FORMAT_SUPPORT1_IA_VERTEX_BUFFER)
            result = result | FormatSupport::VertexBuffer;
        if (featureData.Support1 & D3D12_FORMAT_SUPPORT1_SHADER_LOAD)
            result = result | FormatSupport::ShaderLoad;
        if (featureData.Support1 & D3D12_FORMAT_SUPPORT1_SHADER_SAMPLE)
            result = result | FormatSupport::ShaderSample;
        if (featureData.Support2 & D3D12_FORMAT_SUPPORT2_UAV_ATOMIC_ADD)
            result = result | FormatSupport::ShaderAtomic;
        if (featureData.Support2 & D3D12_FORMAT_SUPPORT2_UAV_TYPED_LOAD)
            result = result | FormatSupport::ShaderUavLoad;
        if (featureData.Support2 & D3D12_FORMAT_SUPPORT2_UAV_TYPED_STORE)
            result = result | FormatSupport::ShaderUavStore;

        return result;
    }

    Object Device::getNativeQueue(ObjectType objectType, CommandQueue queue)
    {
        if (objectType != ObjectTypes::D3D12_CommandQueue)
            return nullptr;

        if (queue >= CommandQueue::Count)
            return nullptr;

        Queue* pQueue = getQueue(queue);

        if (!pQueue)
            return nullptr;

        return Object(pQueue->queue.Get());
    }

    IDescriptorHeap* Device::getDescriptorHeap(DescriptorHeapType heapType)
    {
        switch(heapType)
        {
        case DescriptorHeapType::RenderTargetView:
            return &m_Resources.renderTargetViewHeap;
        case DescriptorHeapType::DepthStencilView:
            return &m_Resources.depthStencilViewHeap;
        case DescriptorHeapType::ShaderResourceView:
            return &m_Resources.shaderResourceViewHeap;
        case DescriptorHeapType::Sampler:
            return &m_Resources.samplerHeap;
        }

        return nullptr;
    }

    HeapHandle Device::createHeap(const HeapDesc& d)
    {
        D3D12_HEAP_DESC heapDesc;
        heapDesc.SizeInBytes = d.capacity;
        heapDesc.Alignment = D3D12_DEFAULT_MSAA_RESOURCE_PLACEMENT_ALIGNMENT;
        heapDesc.Properties.MemoryPoolPreference = D3D12_MEMORY_POOL_UNKNOWN;
        heapDesc.Properties.CPUPageProperty = D3D12_CPU_PAGE_PROPERTY_UNKNOWN;
        heapDesc.Properties.CreationNodeMask = 1; // no mGPU support in nvrhi so far
        heapDesc.Properties.VisibleNodeMask = 1;

        if (m_Options.ResourceHeapTier == D3D12_RESOURCE_HEAP_TIER_1)
            heapDesc.Flags = D3D12_HEAP_FLAG_ALLOW_ONLY_RT_DS_TEXTURES;
        else
            heapDesc.Flags = D3D12_HEAP_FLAG_ALLOW_ALL_BUFFERS_AND_TEXTURES;

        switch (d.type)
        {
        case HeapType::DeviceLocal:
            heapDesc.Properties.Type = D3D12_HEAP_TYPE_DEFAULT;
            break;
        case HeapType::Upload:
            heapDesc.Properties.Type = D3D12_HEAP_TYPE_UPLOAD;
            break;
        case HeapType::Readback:
            heapDesc.Properties.Type = D3D12_HEAP_TYPE_READBACK;
            break;
        default:
            utils::InvalidEnum();
            return nullptr;
        }

        // [rlaw] BEGIN
    #ifdef NVRHI_D3D12_WITH_D3D12MA
        RefCountPtr<ID3D12Heap> d3dHeap;

        D3D12MA::ALLOCATION_DESC allocDesc{};
        allocDesc.Flags = (D3D12MA::ALLOCATION_FLAGS)(D3D12MA::ALLOCATION_FLAG_COMMITTED | D3D12MA::ALLOCATION_FLAG_WITHIN_BUDGET);
        allocDesc.HeapType = heapDesc.Properties.Type;
        allocDesc.ExtraHeapFlags = heapDesc.Flags;

        D3D12_RESOURCE_ALLOCATION_INFO allocInfo{};
        allocInfo.SizeInBytes = heapDesc.SizeInBytes;

        // NOTE: ignore above 'heapDesc.Alignment' of D3D12_DEFAULT_MSAA_RESOURCE_PLACEMENT_ALIGNMENT. 4MB is overkill.
        allocInfo.Alignment = D3D12_DEFAULT_RESOURCE_PLACEMENT_ALIGNMENT;

        D3D12MA::Allocation* allocation = nullptr;
        const HRESULT res = m_Allocator->AllocateMemory(&allocDesc, &allocInfo, &allocation);

        d3dHeap = allocation->GetHeap();
    #else
        RefCountPtr<ID3D12Heap> d3dHeap;
        const HRESULT res = m_Context.device->CreateHeap(&heapDesc, IID_PPV_ARGS(&d3dHeap));
    #endif // NVRHI_D3D12_WITH_D3D12MA
        // [rlaw] END

        if (FAILED(res))
        {
            std::stringstream ss;
            ss << "CreateHeap call failed for heap " << utils::DebugNameToString(d.debugName)
                << ", HRESULT = 0x" << std::hex << std::setw(8) << res;
            m_Context.error(ss.str());

            return nullptr;
        }

        if (!d.debugName.empty())
        {
            std::wstring wname(d.debugName.begin(), d.debugName.end());
            d3dHeap->SetName(wname.c_str());
        }

        Heap* heap = new Heap();
        heap->heap = d3dHeap;
        heap->desc = d;

        // [rlaw] BEGIN
#ifdef NVRHI_D3D12_WITH_D3D12MA
        heap->m_Allocation = allocation;
#endif // #ifdef NVRHI_D3D12_WITH_D3D12MA
        // [rlaw] END

        return HeapHandle::Create(heap);
    }

// [rlaw] BEGIN
#ifdef NVRHI_D3D12_WITH_D3D12MA
    Heap::~Heap()
    {
        if (m_Allocation)
        {
            m_Allocation->Release();
            m_Allocation = nullptr;
        }
    }
#endif // #ifdef NVRHI_D3D12_WITH_D3D12MA
// [rlaw] END

} // namespace nvrhi::d3d12<|MERGE_RESOLUTION|>--- conflicted
+++ resolved
@@ -297,8 +297,17 @@
         }
 #endif
 
-<<<<<<< HEAD
-// [rlaw] BEGIN
+        if (desc.enableHeapDirectlyIndexed)
+        {
+            D3D12_FEATURE_DATA_SHADER_MODEL shaderModel = { D3D_SHADER_MODEL_6_6 };
+            bool hasShaderModel = SUCCEEDED(m_Context.device->CheckFeatureSupport(D3D12_FEATURE_SHADER_MODEL, &shaderModel, sizeof(shaderModel)));
+
+            m_HeapDirectlyIndexedEnabled = m_Options.ResourceBindingTier >= D3D12_RESOURCE_BINDING_TIER_3 && 
+                hasShaderModel && shaderModel.HighestShaderModel >= D3D_SHADER_MODEL_6_6;
+        }
+
+
+        // [rlaw] BEGIN
 #ifdef NVRHI_D3D12_WITH_D3D12MA
         D3D12MA::ALLOCATOR_DESC allocatorDesc{};
         allocatorDesc.Flags = D3D12MA::ALLOCATOR_FLAG_DEFAULT_POOLS_NOT_ZEROED;
@@ -316,16 +325,6 @@
 #endif // #ifdef NVRHI_D3D12_WITH_D3D12MA
 // [rlaw] END
 
-=======
-        if (desc.enableHeapDirectlyIndexed)
-        {
-            D3D12_FEATURE_DATA_SHADER_MODEL shaderModel = { D3D_SHADER_MODEL_6_6 };
-            bool hasShaderModel = SUCCEEDED(m_Context.device->CheckFeatureSupport(D3D12_FEATURE_SHADER_MODEL, &shaderModel, sizeof(shaderModel)));
-
-            m_HeapDirectlyIndexedEnabled = m_Options.ResourceBindingTier >= D3D12_RESOURCE_BINDING_TIER_3 && 
-                hasShaderModel && shaderModel.HighestShaderModel >= D3D_SHADER_MODEL_6_6;
-        }
->>>>>>> d843b8e2
     }
 
     Device::~Device()
