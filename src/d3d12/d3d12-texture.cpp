/*
* Copyright (c) 2014-2021, NVIDIA CORPORATION. All rights reserved.
*
* Permission is hereby granted, free of charge, to any person obtaining a
* copy of this software and associated documentation files (the "Software"),
* to deal in the Software without restriction, including without limitation
* the rights to use, copy, modify, merge, publish, distribute, sublicense,
* and/or sell copies of the Software, and to permit persons to whom the
* Software is furnished to do so, subject to the following conditions:
*
* The above copyright notice and this permission notice shall be included in
* all copies or substantial portions of the Software.
*
* THE SOFTWARE IS PROVIDED "AS IS", WITHOUT WARRANTY OF ANY KIND, EXPRESS OR
* IMPLIED, INCLUDING BUT NOT LIMITED TO THE WARRANTIES OF MERCHANTABILITY,
* FITNESS FOR A PARTICULAR PURPOSE AND NONINFRINGEMENT.  IN NO EVENT SHALL
* THE AUTHORS OR COPYRIGHT HOLDERS BE LIABLE FOR ANY CLAIM, DAMAGES OR OTHER
* LIABILITY, WHETHER IN AN ACTION OF CONTRACT, TORT OR OTHERWISE, ARISING
* FROM, OUT OF OR IN CONNECTION WITH THE SOFTWARE OR THE USE OR OTHER
* DEALINGS IN THE SOFTWARE.
*/

#include "d3d12-backend.h"

#include <nvrhi/common/misc.h>

#include <sstream>
#include <iomanip>

namespace nvrhi::d3d12
{

    Object Texture::getNativeObject(ObjectType objectType)
    {
        switch (objectType)
        {
        case ObjectTypes::D3D12_Resource:
            return Object(resource);
        case ObjectTypes::SharedHandle:
            return Object(sharedHandle);
        default:
            return nullptr;
        }
    }

    Object Texture::getNativeView(ObjectType objectType, Format format, TextureSubresourceSet subresources, TextureDimension dimension, bool isReadOnlyDSV)
    {
        static_assert(sizeof(void*) == sizeof(D3D12_CPU_DESCRIPTOR_HANDLE), "Cannot typecast a descriptor to void*");
        
        switch (objectType)
        {
        case nvrhi::ObjectTypes::D3D12_ShaderResourceViewGpuDescripror: {
            TextureBindingKey key = TextureBindingKey(subresources, format);
            DescriptorIndex descriptorIndex;
            auto found = m_CustomSRVs.find(key);
            if (found == m_CustomSRVs.end())
            {
                descriptorIndex = m_Resources.shaderResourceViewHeap.allocateDescriptor();
                m_CustomSRVs[key] = descriptorIndex;

                const D3D12_CPU_DESCRIPTOR_HANDLE cpuHandle = m_Resources.shaderResourceViewHeap.getCpuHandle(descriptorIndex);
                createSRV(cpuHandle.ptr, format, dimension, subresources);
                m_Resources.shaderResourceViewHeap.copyToShaderVisibleHeap(descriptorIndex);
            }
            else
            {
                descriptorIndex = found->second;
            }

            return Object(m_Resources.shaderResourceViewHeap.getGpuHandle(descriptorIndex).ptr);
        }

        case nvrhi::ObjectTypes::D3D12_UnorderedAccessViewGpuDescripror: {
            TextureBindingKey key = TextureBindingKey(subresources, format);
            DescriptorIndex descriptorIndex;
            auto found = m_CustomUAVs.find(key);
            if (found == m_CustomUAVs.end())
            {
                descriptorIndex = m_Resources.shaderResourceViewHeap.allocateDescriptor();
                m_CustomUAVs[key] = descriptorIndex;

                const D3D12_CPU_DESCRIPTOR_HANDLE cpuHandle = m_Resources.shaderResourceViewHeap.getCpuHandle(descriptorIndex);
                createUAV(cpuHandle.ptr, format, dimension, subresources);
                m_Resources.shaderResourceViewHeap.copyToShaderVisibleHeap(descriptorIndex);
            }
            else
            {
                descriptorIndex = found->second;
            }

            return Object(m_Resources.shaderResourceViewHeap.getGpuHandle(descriptorIndex).ptr);
        }
        case nvrhi::ObjectTypes::D3D12_RenderTargetViewDescriptor: {
            TextureBindingKey key = TextureBindingKey(subresources, format);
            DescriptorIndex descriptorIndex;

            auto found = m_RenderTargetViews.find(key);
            if (found == m_RenderTargetViews.end())
            {
                descriptorIndex = m_Resources.renderTargetViewHeap.allocateDescriptor();
                m_RenderTargetViews[key] = descriptorIndex;

                const D3D12_CPU_DESCRIPTOR_HANDLE cpuHandle = m_Resources.renderTargetViewHeap.getCpuHandle(descriptorIndex);
                createRTV(cpuHandle.ptr, format, subresources);
            }
            else
            {
                descriptorIndex = found->second;
            }

            return Object(m_Resources.renderTargetViewHeap.getCpuHandle(descriptorIndex).ptr);
        }

        case nvrhi::ObjectTypes::D3D12_DepthStencilViewDescriptor: {
            TextureBindingKey key = TextureBindingKey(subresources, format, isReadOnlyDSV);
            DescriptorIndex descriptorIndex;

            auto found = m_DepthStencilViews.find(key);
            if (found == m_DepthStencilViews.end())
            {
                descriptorIndex = m_Resources.depthStencilViewHeap.allocateDescriptor();
                m_DepthStencilViews[key] = descriptorIndex;

                const D3D12_CPU_DESCRIPTOR_HANDLE cpuHandle = m_Resources.depthStencilViewHeap.getCpuHandle(descriptorIndex);
                createDSV(cpuHandle.ptr, subresources, isReadOnlyDSV);
            }
            else
            {
                descriptorIndex = found->second;
            }

            return Object(m_Resources.depthStencilViewHeap.getCpuHandle(descriptorIndex).ptr);
        }

        default:
            return nullptr;
        }
    }

    Texture::~Texture()
    {
        for (auto pair : m_RenderTargetViews)
            m_Resources.renderTargetViewHeap.releaseDescriptor(pair.second);

        for (auto pair : m_DepthStencilViews)
            m_Resources.depthStencilViewHeap.releaseDescriptor(pair.second);

        for (auto index : m_ClearMipLevelUAVs)
            m_Resources.shaderResourceViewHeap.releaseDescriptor(index);

        for (auto pair : m_CustomSRVs)
            m_Resources.shaderResourceViewHeap.releaseDescriptor(pair.second);

        for (auto pair : m_CustomUAVs)
            m_Resources.shaderResourceViewHeap.releaseDescriptor(pair.second);

    // [rlaw] BEGIN
    #ifdef NVRHI_D3D12_WITH_D3D12MA
        if (m_Allocation)
        {
            m_Allocation->Release();
            m_Allocation = nullptr;
        }
    #endif // #ifdef NVRHI_D3D12_WITH_D3D12MA
    // [rlaw] END
    }

    StagingTexture::SliceRegion StagingTexture::getSliceRegion(ID3D12Device *device, const TextureSlice& slice)
    {
        SliceRegion ret;
        const UINT subresource = calcSubresource(slice.mipLevel, slice.arraySlice, 0,
            desc.mipLevels, desc.arraySize);

        assert(subresource < subresourceOffsets.size());

		UINT64 size = 0;
        device->GetCopyableFootprints(&resourceDesc, subresource, 1, subresourceOffsets[subresource], &ret.footprint, nullptr, nullptr, &size);
        ret.offset = off_t(ret.footprint.Offset);
		ret.size = size;
        return ret;
    }

    size_t StagingTexture::getSizeInBytes(ID3D12Device *device)
    {
        // figure out the index of the last subresource
        const UINT lastSubresource = calcSubresource(desc.mipLevels - 1, desc.arraySize - 1, 0,
            desc.mipLevels, desc.arraySize);
        assert(lastSubresource < subresourceOffsets.size());

        // compute size of last subresource
        UINT64 lastSubresourceSize;
        device->GetCopyableFootprints(&resourceDesc, lastSubresource, 1, 0,
            nullptr, nullptr, nullptr, &lastSubresourceSize);

        return subresourceOffsets[lastSubresource] + lastSubresourceSize;
    }

    void StagingTexture::computeSubresourceOffsets(ID3D12Device *device)
    {
        const UINT lastSubresource = calcSubresource(desc.mipLevels - 1, desc.arraySize - 1, 0,
            desc.mipLevels, desc.arraySize);

        const UINT numSubresources = lastSubresource + 1;
        subresourceOffsets.resize(numSubresources);

        UINT64 baseOffset = 0;
        for (UINT i = 0; i < lastSubresource + 1; i++)
        {
            UINT64 subresourceSize;
            device->GetCopyableFootprints(&resourceDesc, i, 1, 0,
                nullptr, nullptr, nullptr, &subresourceSize);

            subresourceOffsets[i] = baseOffset;
            baseOffset += subresourceSize;
            baseOffset = D3D12_TEXTURE_DATA_PLACEMENT_ALIGNMENT * ((baseOffset + D3D12_TEXTURE_DATA_PLACEMENT_ALIGNMENT - 1) / D3D12_TEXTURE_DATA_PLACEMENT_ALIGNMENT);
        }
    }
    
    Object StagingTexture::getNativeObject(ObjectType objectType)
    {
        switch (objectType)
        {
        case ObjectTypes::D3D12_Resource:
            return Object(buffer->resource);
        default:
            return nullptr;
        }
    }

    static D3D12_RESOURCE_DESC convertTextureDesc(const TextureDesc& d)
    {
        const auto& formatMapping = getDxgiFormatMapping(d.format);
        const FormatInfo& formatInfo = getFormatInfo(d.format);

        D3D12_RESOURCE_DESC desc = {};
        desc.Width = d.width;
        desc.Height = d.height;
        desc.MipLevels = UINT16(d.mipLevels);
        desc.Format = d.isTypeless ? formatMapping.resourceFormat : formatMapping.rtvFormat;
        desc.SampleDesc.Count = d.sampleCount;
        desc.SampleDesc.Quality = d.sampleQuality;

        switch (d.dimension)
        {
        case TextureDimension::Texture1D:
        case TextureDimension::Texture1DArray:
            desc.Dimension = D3D12_RESOURCE_DIMENSION_TEXTURE1D;
            desc.DepthOrArraySize = UINT16(d.arraySize);
            break;
        case TextureDimension::Texture2D:
        case TextureDimension::Texture2DArray:
        case TextureDimension::TextureCube:
        case TextureDimension::TextureCubeArray:
        case TextureDimension::Texture2DMS:
        case TextureDimension::Texture2DMSArray:
            desc.Dimension = D3D12_RESOURCE_DIMENSION_TEXTURE2D;
            desc.DepthOrArraySize = UINT16(d.arraySize);
            break;
        case TextureDimension::Texture3D:
            desc.Dimension = D3D12_RESOURCE_DIMENSION_TEXTURE3D;
            desc.DepthOrArraySize = UINT16(d.depth);
            break;
        case TextureDimension::Unknown:
        default:
            utils::InvalidEnum();
            break;
        }

        if (!d.isShaderResource)
            desc.Flags |= D3D12_RESOURCE_FLAG_DENY_SHADER_RESOURCE;

        if (d.isRenderTarget)
        {
            if (formatInfo.hasDepth || formatInfo.hasStencil)
                desc.Flags |= D3D12_RESOURCE_FLAG_ALLOW_DEPTH_STENCIL;
            else
                desc.Flags |= D3D12_RESOURCE_FLAG_ALLOW_RENDER_TARGET;
        }

        if (d.isUAV)
            desc.Flags |= D3D12_RESOURCE_FLAG_ALLOW_UNORDERED_ACCESS;

        return desc;
    }

    static D3D12_CLEAR_VALUE convertTextureClearValue(const TextureDesc& d)
    {
        const auto& formatMapping = getDxgiFormatMapping(d.format);
        const FormatInfo& formatInfo = getFormatInfo(d.format);
        D3D12_CLEAR_VALUE clearValue = {};
        clearValue.Format = formatMapping.rtvFormat;
        if (formatInfo.hasDepth || formatInfo.hasStencil)
        {
            clearValue.DepthStencil.Depth = d.clearValue.r;
            clearValue.DepthStencil.Stencil = UINT8(d.clearValue.g);
        }
        else
        {
            clearValue.Color[0] = d.clearValue.r;
            clearValue.Color[1] = d.clearValue.g;
            clearValue.Color[2] = d.clearValue.b;
            clearValue.Color[3] = d.clearValue.a;
        }

        return clearValue;
    }

    TextureHandle Device::createTexture(const TextureDesc & d)
    {
        D3D12_RESOURCE_DESC rd = convertTextureDesc(d);
        D3D12_HEAP_PROPERTIES heapProps = {};
        D3D12_HEAP_FLAGS heapFlags = D3D12_HEAP_FLAG_NONE;

        bool isShared = false;
        if ((d.sharedResourceFlags & SharedResourceFlags::Shared) != 0) {
            heapFlags |= D3D12_HEAP_FLAG_SHARED;
            isShared = true;
        }
        if ((d.sharedResourceFlags & SharedResourceFlags::Shared_CrossAdapter) != 0) {
            rd.Flags |= D3D12_RESOURCE_FLAG_ALLOW_CROSS_ADAPTER;
            heapFlags |= D3D12_HEAP_FLAG_SHARED_CROSS_ADAPTER;
            isShared = true;
        }

        Texture* texture = new Texture(m_Context, m_Resources, d, rd);

        if (d.isVirtual)
        {
            // The resource is created in bindTextureMemory
            return TextureHandle::Create(texture);
        }

        heapProps.Type = D3D12_HEAP_TYPE_DEFAULT;

        D3D12_CLEAR_VALUE clearValue = convertTextureClearValue(d);

    // [rlaw]: D3D12MA
    #ifdef NVRHI_D3D12_WITH_D3D12MA
        D3D12MA::ALLOCATION_DESC allocDesc{};
        allocDesc.Flags = D3D12MA::ALLOCATION_FLAG_WITHIN_BUDGET;
        allocDesc.HeapType = heapProps.Type;
        allocDesc.ExtraHeapFlags = heapFlags;

        assert(m_Allocator);
        HRESULT hr = m_Allocator->CreateResource(
            &allocDesc,
            &texture->resourceDesc,
            convertResourceStates(d.initialState),
            d.useClearValue ? &clearValue : nullptr,
            &texture->m_Allocation,
            IID_PPV_ARGS(&texture->resource));

    #else // #ifdef NVRHI_D3D12_WITH_D3D12MA
        HRESULT hr = m_Context.device->CreateCommittedResource(
            &heapProps,
            heapFlags,
            &texture->resourceDesc,
            convertResourceStates(d.initialState),
            d.useClearValue ? &clearValue : nullptr,
            IID_PPV_ARGS(&texture->resource));
    #endif // #ifdef NVRHI_D3D12_WITH_D3D12MA

        if (FAILED(hr))
        {
            std::stringstream ss;
            ss << "Failed to create texture " << utils::DebugNameToString(d.debugName) << ", error code = 0x";
            ss.setf(std::ios::hex, std::ios::basefield);
            ss << hr;
            m_Context.error(ss.str());
            
            delete texture;
            return nullptr;
        }

        if(isShared)
        {
            hr = m_Context.device->CreateSharedHandle(
                texture->resource,
                nullptr,
                GENERIC_ALL,
                nullptr,
                &texture->sharedHandle);

            if (FAILED(hr))
            {
                std::stringstream ss;
                ss << "Failed to create shared handle " << utils::DebugNameToString(d.debugName) << ", error code = 0x";
                ss.setf(std::ios::hex, std::ios::basefield);
                ss << hr;
                m_Context.error(ss.str());

                delete texture;
                return nullptr;
            }
        }

        texture->postCreate();

        return TextureHandle::Create(texture);
    }

    MemoryRequirements Device::getTextureMemoryRequirements(ITexture* _texture)
    {
        Texture* texture = checked_cast<Texture*>(_texture);
        
        D3D12_RESOURCE_ALLOCATION_INFO allocInfo = m_Context.device->GetResourceAllocationInfo(1, 1, &texture->resourceDesc);

        MemoryRequirements memReq;
        memReq.alignment = allocInfo.Alignment;
        memReq.size = allocInfo.SizeInBytes;
        return memReq;
    }

    bool Device::bindTextureMemory(ITexture* _texture, IHeap* _heap, uint64_t offset)
    {
        Texture* texture = checked_cast<Texture*>(_texture);
        Heap* heap = checked_cast<Heap*>(_heap);

        if (texture->resource)
            return false; // already bound

        if (!texture->desc.isVirtual)
            return false; // not supported


        D3D12_CLEAR_VALUE clearValue = convertTextureClearValue(texture->desc);

        HRESULT hr = m_Context.device->CreatePlacedResource(
            heap->heap, offset,
            &texture->resourceDesc,
            convertResourceStates(texture->desc.initialState),
            texture->desc.useClearValue ? &clearValue : nullptr,
            IID_PPV_ARGS(&texture->resource));

        if (FAILED(hr))
        {
            std::stringstream ss;
            ss << "Failed to create placed texture " << utils::DebugNameToString(texture->desc.debugName) << ", error code = 0x";
            ss.setf(std::ios::hex, std::ios::basefield);
            ss << hr;
            m_Context.error(ss.str());

            return false;
        }

        texture->heap = heap;
        texture->postCreate();

        return true;
    }
    
    TextureHandle Device::createHandleForNativeTexture(ObjectType objectType, Object _texture, const TextureDesc& desc)
    {
        if (_texture.pointer == nullptr)
            return nullptr;

        if (objectType != ObjectTypes::D3D12_Resource)
            return nullptr;

        ID3D12Resource* pResource = static_cast<ID3D12Resource*>(_texture.pointer);

        Texture* texture = new Texture(m_Context, m_Resources, desc, pResource->GetDesc());
        texture->resource = pResource;
        texture->postCreate();

        return TextureHandle::Create(texture);
    }

    void Texture::postCreate()
    {
        if (!desc.debugName.empty())
        {
            std::wstring wname(desc.debugName.begin(), desc.debugName.end());
            resource->SetName(wname.c_str());
<<<<<<< HEAD

    // [rlaw] BEGIN
    #ifdef NVRHI_D3D12_WITH_D3D12MA
            if (m_Allocation)
            {
                m_Allocation->SetName(wname.c_str());
            }
    #endif
    // [rlaw] END
=======
#if NVRHI_WITH_AFTERMATH
            // the driver will track the resource internally so don't need to keep the handle around
            GFSDK_Aftermath_ResourceHandle resourceHandle = {};
            GFSDK_Aftermath_DX12_RegisterResource(resource, &resourceHandle);
#endif
>>>>>>> dc8a7798
        }

        if (desc.isUAV)
        {
            m_ClearMipLevelUAVs.resize(desc.mipLevels);
            std::fill(m_ClearMipLevelUAVs.begin(), m_ClearMipLevelUAVs.end(), c_InvalidDescriptorIndex);
        }

        planeCount = m_Resources.getFormatPlaneCount(resourceDesc.Format);
    }

    DescriptorIndex Texture::getClearMipLevelUAV(uint32_t mipLevel)
    {
        assert(desc.isUAV);

        DescriptorIndex descriptorIndex = m_ClearMipLevelUAVs[mipLevel];

        if (descriptorIndex != c_InvalidDescriptorIndex)
            return descriptorIndex;

        descriptorIndex = m_Resources.shaderResourceViewHeap.allocateDescriptor();
        TextureSubresourceSet subresources(mipLevel, 1, 0, TextureSubresourceSet::AllArraySlices);
        createUAV(m_Resources.shaderResourceViewHeap.getCpuHandle(descriptorIndex).ptr, Format::UNKNOWN, TextureDimension::Unknown, subresources);
        m_Resources.shaderResourceViewHeap.copyToShaderVisibleHeap(descriptorIndex);
        m_ClearMipLevelUAVs[mipLevel] = descriptorIndex;

        return descriptorIndex;
    }

    StagingTextureHandle Device::createStagingTexture(const TextureDesc& d, CpuAccessMode cpuAccess)
    {
        assert(cpuAccess != CpuAccessMode::None);

        StagingTexture *ret = new StagingTexture();
        ret->desc = d;
        ret->resourceDesc = convertTextureDesc(d);
        ret->computeSubresourceOffsets(m_Context.device);

        BufferDesc bufferDesc;
        bufferDesc.byteSize = ret->getSizeInBytes(m_Context.device);
        bufferDesc.structStride = 0;
        bufferDesc.debugName = d.debugName;
        bufferDesc.cpuAccess = cpuAccess;

        BufferHandle buffer = createBuffer(bufferDesc);
        ret->buffer = checked_cast<Buffer*>(buffer.Get());
        if (!ret->buffer)
        {
            delete ret;
            return nullptr;
        }

        ret->cpuAccess = cpuAccess;
        return StagingTextureHandle::Create(ret);
    }

    uint8_t DeviceResources::getFormatPlaneCount(DXGI_FORMAT format)
    {
        uint8_t& planeCount = m_DxgiFormatPlaneCounts[format];
        if (planeCount == 0)
        {
            D3D12_FEATURE_DATA_FORMAT_INFO formatInfo = { format, 1 };
            if (FAILED(m_Context.device->CheckFeatureSupport(D3D12_FEATURE_FORMAT_INFO, &formatInfo, sizeof(formatInfo))))
            {
                // Format not supported - store a special value in the cache to avoid querying later
                planeCount = 255;
            }
            else
            {
                // Format supported - store the plane count in the cache
                planeCount = formatInfo.PlaneCount;
            }
        }

        if (planeCount == 255)
            return 0;
         
        return planeCount;
    }

    void Texture::createSRV(size_t descriptor, const Format format, TextureDimension dimension, TextureSubresourceSet subresources) const
    {
        subresources = subresources.resolve(desc, false);

        if (dimension == TextureDimension::Unknown)
            dimension = desc.dimension;

        D3D12_SHADER_RESOURCE_VIEW_DESC viewDesc = {};

        viewDesc.Format = getDxgiFormatMapping(format == Format::UNKNOWN ? desc.format : format).srvFormat;
        viewDesc.Shader4ComponentMapping = D3D12_DEFAULT_SHADER_4_COMPONENT_MAPPING;

        uint32_t planeSlice = (viewDesc.Format == DXGI_FORMAT_X24_TYPELESS_G8_UINT) ? 1 : 0;

        switch (dimension)
        {
        case TextureDimension::Texture1D:
            viewDesc.ViewDimension = D3D12_SRV_DIMENSION_TEXTURE1D;
            viewDesc.Texture1D.MostDetailedMip = subresources.baseMipLevel;
            viewDesc.Texture1D.MipLevels = subresources.numMipLevels;
            break;
        case TextureDimension::Texture1DArray:
            viewDesc.ViewDimension = D3D12_SRV_DIMENSION_TEXTURE1DARRAY;
            viewDesc.Texture1DArray.FirstArraySlice = subresources.baseArraySlice;
            viewDesc.Texture1DArray.ArraySize = subresources.numArraySlices;
            viewDesc.Texture1DArray.MostDetailedMip = subresources.baseMipLevel;
            viewDesc.Texture1DArray.MipLevels = subresources.numMipLevels;
            break;
        case TextureDimension::Texture2D:
            viewDesc.ViewDimension = D3D12_SRV_DIMENSION_TEXTURE2D;
            viewDesc.Texture2D.MostDetailedMip = subresources.baseMipLevel;
            viewDesc.Texture2D.MipLevels = subresources.numMipLevels;
            viewDesc.Texture2D.PlaneSlice = planeSlice;
            break;
        case TextureDimension::Texture2DArray:
            viewDesc.ViewDimension = D3D12_SRV_DIMENSION_TEXTURE2DARRAY;
            viewDesc.Texture2DArray.FirstArraySlice = subresources.baseArraySlice;
            viewDesc.Texture2DArray.ArraySize = subresources.numArraySlices;
            viewDesc.Texture2DArray.MostDetailedMip = subresources.baseMipLevel;
            viewDesc.Texture2DArray.MipLevels = subresources.numMipLevels;
            viewDesc.Texture2DArray.PlaneSlice = planeSlice;
            break;
        case TextureDimension::TextureCube:
            viewDesc.ViewDimension = D3D12_SRV_DIMENSION_TEXTURECUBE;
            viewDesc.TextureCube.MostDetailedMip = subresources.baseMipLevel;
            viewDesc.TextureCube.MipLevels = subresources.numMipLevels;
            break;
        case TextureDimension::TextureCubeArray:
            viewDesc.ViewDimension = D3D12_SRV_DIMENSION_TEXTURECUBEARRAY;
            viewDesc.TextureCubeArray.First2DArrayFace = subresources.baseArraySlice;
            viewDesc.TextureCubeArray.NumCubes = subresources.numArraySlices / 6;
            viewDesc.TextureCubeArray.MostDetailedMip = subresources.baseMipLevel;
            viewDesc.TextureCubeArray.MipLevels = subresources.numMipLevels;
            break;
        case TextureDimension::Texture2DMS:
            viewDesc.ViewDimension = D3D12_SRV_DIMENSION_TEXTURE2DMS;
            break;
        case TextureDimension::Texture2DMSArray:
            viewDesc.ViewDimension = D3D12_SRV_DIMENSION_TEXTURE2DMSARRAY;
            viewDesc.Texture2DMSArray.FirstArraySlice = subresources.baseArraySlice;
            viewDesc.Texture2DMSArray.ArraySize = subresources.numArraySlices;
            break;
        case TextureDimension::Texture3D:
            viewDesc.ViewDimension = D3D12_SRV_DIMENSION_TEXTURE3D;
            viewDesc.Texture3D.MostDetailedMip = subresources.baseMipLevel;
            viewDesc.Texture3D.MipLevels = subresources.numMipLevels;
            break;
        case TextureDimension::Unknown:
        default:
            utils::InvalidEnum();
            return;
        }

        m_Context.device->CreateShaderResourceView(resource, &viewDesc, { descriptor });
    }

    void Texture::createUAV(size_t descriptor, Format format, TextureDimension dimension, TextureSubresourceSet subresources) const
    {
        subresources = subresources.resolve(desc, true);

        if (dimension == TextureDimension::Unknown)
            dimension = desc.dimension;

        D3D12_UNORDERED_ACCESS_VIEW_DESC viewDesc = {};

        viewDesc.Format = getDxgiFormatMapping(format == Format::UNKNOWN ? desc.format : format).srvFormat;

        switch (desc.dimension)
        {
        case TextureDimension::Texture1D:
            viewDesc.ViewDimension = D3D12_UAV_DIMENSION_TEXTURE1D;
            viewDesc.Texture1D.MipSlice = subresources.baseMipLevel;
            break;
        case TextureDimension::Texture1DArray:
            viewDesc.ViewDimension = D3D12_UAV_DIMENSION_TEXTURE1DARRAY;
            viewDesc.Texture1DArray.FirstArraySlice = subresources.baseArraySlice;
            viewDesc.Texture1DArray.ArraySize = subresources.numArraySlices;
            viewDesc.Texture1DArray.MipSlice = subresources.baseMipLevel;
            break;
        case TextureDimension::Texture2D:
            viewDesc.ViewDimension = D3D12_UAV_DIMENSION_TEXTURE2D;
            viewDesc.Texture2D.MipSlice = subresources.baseMipLevel;
            break;
        case TextureDimension::Texture2DArray:
        case TextureDimension::TextureCube:
        case TextureDimension::TextureCubeArray:
            viewDesc.ViewDimension = D3D12_UAV_DIMENSION_TEXTURE2DARRAY;
            viewDesc.Texture2DArray.FirstArraySlice = subresources.baseArraySlice;
            viewDesc.Texture2DArray.ArraySize = subresources.numArraySlices;
            viewDesc.Texture2DArray.MipSlice = subresources.baseMipLevel;
            break;
        case TextureDimension::Texture3D:
            viewDesc.ViewDimension = D3D12_UAV_DIMENSION_TEXTURE3D;
            viewDesc.Texture3D.FirstWSlice = 0;
            viewDesc.Texture3D.WSize = desc.depth;
            viewDesc.Texture3D.MipSlice = subresources.baseMipLevel;
            break;
        case TextureDimension::Texture2DMS:
        case TextureDimension::Texture2DMSArray: {
            std::stringstream ss;
            ss << "Texture " << utils::DebugNameToString(desc.debugName)
                << " has unsupported dimension for UAV: " << utils::TextureDimensionToString(desc.dimension);
            m_Context.error(ss.str());
            return;
        }
        case TextureDimension::Unknown:
        default:
            utils::InvalidEnum();
            return;
        }

        m_Context.device->CreateUnorderedAccessView(resource, nullptr, &viewDesc, { descriptor });
    }

    void Texture::createRTV(size_t descriptor, Format format, TextureSubresourceSet subresources) const
    {
        subresources = subresources.resolve(desc, true);

        D3D12_RENDER_TARGET_VIEW_DESC viewDesc = {};

        viewDesc.Format = getDxgiFormatMapping(format == Format::UNKNOWN ? desc.format : format).rtvFormat;

        switch (desc.dimension)
        {
        case TextureDimension::Texture1D:
            viewDesc.ViewDimension = D3D12_RTV_DIMENSION_TEXTURE1D;
            viewDesc.Texture1D.MipSlice = subresources.baseMipLevel;
            break;
        case TextureDimension::Texture1DArray:
            viewDesc.ViewDimension = D3D12_RTV_DIMENSION_TEXTURE1DARRAY;
            viewDesc.Texture1DArray.FirstArraySlice = subresources.baseArraySlice;
            viewDesc.Texture1DArray.ArraySize = subresources.numArraySlices;
            viewDesc.Texture1DArray.MipSlice = subresources.baseMipLevel;
            break;
        case TextureDimension::Texture2D:
            viewDesc.ViewDimension = D3D12_RTV_DIMENSION_TEXTURE2D;
            viewDesc.Texture2D.MipSlice = subresources.baseMipLevel;
            break;
        case TextureDimension::Texture2DArray:
        case TextureDimension::TextureCube:
        case TextureDimension::TextureCubeArray:
            viewDesc.ViewDimension = D3D12_RTV_DIMENSION_TEXTURE2DARRAY;
            viewDesc.Texture2DArray.ArraySize = subresources.numArraySlices;
            viewDesc.Texture2DArray.FirstArraySlice = subresources.baseArraySlice;
            viewDesc.Texture2DArray.MipSlice = subresources.baseMipLevel;
            break;
        case TextureDimension::Texture2DMS:
            viewDesc.ViewDimension = D3D12_RTV_DIMENSION_TEXTURE2DMS;
            break;
        case TextureDimension::Texture2DMSArray:
            viewDesc.ViewDimension = D3D12_RTV_DIMENSION_TEXTURE2DMSARRAY;
            viewDesc.Texture2DMSArray.FirstArraySlice = subresources.baseArraySlice;
            viewDesc.Texture2DMSArray.ArraySize = subresources.numArraySlices;
            break;
        case TextureDimension::Texture3D:
            viewDesc.ViewDimension = D3D12_RTV_DIMENSION_TEXTURE3D;
            viewDesc.Texture3D.FirstWSlice = subresources.baseArraySlice;
            viewDesc.Texture3D.WSize = subresources.numArraySlices;
            viewDesc.Texture3D.MipSlice = subresources.baseMipLevel;
            break;
        case TextureDimension::Unknown:
        default:
            utils::InvalidEnum();
            return;
        }

        m_Context.device->CreateRenderTargetView(resource, &viewDesc, { descriptor });
    }

    void Texture::createDSV(size_t descriptor, TextureSubresourceSet subresources, bool isReadOnly) const
    {
        subresources = subresources.resolve(desc, true);

        D3D12_DEPTH_STENCIL_VIEW_DESC viewDesc = {};

        viewDesc.Format = getDxgiFormatMapping(desc.format).rtvFormat;

        if (isReadOnly)
        {
            viewDesc.Flags |= D3D12_DSV_FLAG_READ_ONLY_DEPTH;
            if (viewDesc.Format == DXGI_FORMAT_D24_UNORM_S8_UINT || viewDesc.Format == DXGI_FORMAT_D32_FLOAT_S8X24_UINT)
                viewDesc.Flags |= D3D12_DSV_FLAG_READ_ONLY_STENCIL;
        }

        switch (desc.dimension)
        {
        case TextureDimension::Texture1D:
            viewDesc.ViewDimension = D3D12_DSV_DIMENSION_TEXTURE1D;
            viewDesc.Texture1D.MipSlice = subresources.baseMipLevel;
            break;
        case TextureDimension::Texture1DArray:
            viewDesc.ViewDimension = D3D12_DSV_DIMENSION_TEXTURE1DARRAY;
            viewDesc.Texture1DArray.FirstArraySlice = subresources.baseArraySlice;
            viewDesc.Texture1DArray.ArraySize = subresources.numArraySlices;
            viewDesc.Texture1DArray.MipSlice = subresources.baseMipLevel;
            break;
        case TextureDimension::Texture2D:
            viewDesc.ViewDimension = D3D12_DSV_DIMENSION_TEXTURE2D;
            viewDesc.Texture2D.MipSlice = subresources.baseMipLevel;
            break;
        case TextureDimension::Texture2DArray:
        case TextureDimension::TextureCube:
        case TextureDimension::TextureCubeArray:
            viewDesc.ViewDimension = D3D12_DSV_DIMENSION_TEXTURE2DARRAY;
            viewDesc.Texture2DArray.ArraySize = subresources.numArraySlices;
            viewDesc.Texture2DArray.FirstArraySlice = subresources.baseArraySlice;
            viewDesc.Texture2DArray.MipSlice = subresources.baseMipLevel;
            break;
        case TextureDimension::Texture2DMS:
            viewDesc.ViewDimension = D3D12_DSV_DIMENSION_TEXTURE2DMS;
            break;
        case TextureDimension::Texture2DMSArray:
            viewDesc.ViewDimension = D3D12_DSV_DIMENSION_TEXTURE2DMSARRAY;
            viewDesc.Texture2DMSArray.FirstArraySlice = subresources.baseArraySlice;
            viewDesc.Texture2DMSArray.ArraySize = subresources.numArraySlices;
            break;
        case TextureDimension::Texture3D: {
            std::stringstream ss;
            ss << "Texture " << utils::DebugNameToString(desc.debugName)
                << " has unsupported dimension for DSV: " << utils::TextureDimensionToString(desc.dimension);
            m_Context.error(ss.str());
            return;
        }
        case TextureDimension::Unknown: 
        default:
            utils::InvalidEnum();
            return;
        }

        m_Context.device->CreateDepthStencilView(resource, &viewDesc, { descriptor });
    }

    void *Device::mapStagingTexture(IStagingTexture* _tex, const TextureSlice& slice, CpuAccessMode cpuAccess, size_t *outRowPitch)
    {
        StagingTexture* tex = checked_cast<StagingTexture*>(_tex);

        assert(slice.x == 0);
        assert(slice.y == 0);
        assert(cpuAccess != CpuAccessMode::None);
        assert(tex->mappedRegion.size == 0);
        assert(tex->mappedAccess == CpuAccessMode::None);

        auto resolvedSlice = slice.resolve(tex->desc);
        auto region = tex->getSliceRegion(m_Context.device, resolvedSlice);

        if (tex->lastUseFence)
        {
            WaitForFence(tex->lastUseFence, tex->lastUseFenceValue, m_FenceEvent);
            tex->lastUseFence = nullptr;
        }

        D3D12_RANGE range;

        if (cpuAccess == CpuAccessMode::Read)
        {
            range = { SIZE_T(region.offset), region.offset + region.size };
        } else {
            range = { 0, 0 };
        }

        uint8_t *ret;
        const HRESULT res = tex->buffer->resource->Map(0, &range, (void**)&ret);

        if (FAILED(res))
        {
            std::stringstream ss;
            ss << "Map call failed for textre " << utils::DebugNameToString(tex->desc.debugName)
                << ", HRESULT = 0x" << std::hex << std::setw(8) << res;
            m_Context.error(ss.str());

            return nullptr;
        }
        
        tex->mappedRegion = region;
        tex->mappedAccess = cpuAccess;

        *outRowPitch = region.footprint.Footprint.RowPitch;
        return ret + tex->mappedRegion.offset;
    }

    void Device::unmapStagingTexture(IStagingTexture* _tex)
    {
        StagingTexture* tex = checked_cast<StagingTexture*>(_tex);

        assert(tex->mappedRegion.size != 0);
        assert(tex->mappedAccess != CpuAccessMode::None);

        D3D12_RANGE range;

        if (tex->mappedAccess == CpuAccessMode::Write)
        {
            range = { SIZE_T(tex->mappedRegion.offset), tex->mappedRegion.offset + tex->mappedRegion.size };
        } else {
            range = { 0, 0 };
        }

        tex->buffer->resource->Unmap(0, &range);

        tex->mappedRegion.size = 0;
        tex->mappedAccess = CpuAccessMode::None;
    }


    void CommandList::clearTextureFloat(ITexture* _t, TextureSubresourceSet subresources, const Color & clearColor)
    {
        Texture* t = checked_cast<Texture*>(_t);

#ifdef _DEBUG
        const FormatInfo& formatInfo = getFormatInfo(t->desc.format);
        assert(!formatInfo.hasDepth && !formatInfo.hasStencil);
        assert(t->desc.isUAV || t->desc.isRenderTarget);
#endif

        subresources = subresources.resolve(t->desc, false);

        m_Instance->referencedResources.push_back(t);

        if (t->desc.isRenderTarget)
        {
            if (m_EnableAutomaticBarriers)
            {
                requireTextureState(t, subresources, ResourceStates::RenderTarget);
            }
            commitBarriers();

            for (MipLevel mipLevel = subresources.baseMipLevel; mipLevel < subresources.baseMipLevel + subresources.numMipLevels; mipLevel++)
            {
                D3D12_CPU_DESCRIPTOR_HANDLE RTV = { t->getNativeView(ObjectTypes::D3D12_RenderTargetViewDescriptor, Format::UNKNOWN, subresources, TextureDimension::Unknown).integer };

                m_ActiveCommandList->commandList->ClearRenderTargetView(
                    RTV,
                    &clearColor.r,
                    0, nullptr);
            }
        }
        else
        {
            if (m_EnableAutomaticBarriers)
            {
                requireTextureState(t, subresources, ResourceStates::UnorderedAccess);
            }
            commitBarriers();

            commitDescriptorHeaps();

            for (MipLevel mipLevel = subresources.baseMipLevel; mipLevel < subresources.baseMipLevel + subresources.numMipLevels; mipLevel++)
            {
                DescriptorIndex index = t->getClearMipLevelUAV(mipLevel);

                assert(index != c_InvalidDescriptorIndex);

                m_ActiveCommandList->commandList->ClearUnorderedAccessViewFloat(
                    m_Resources.shaderResourceViewHeap.getGpuHandle(index),
                    m_Resources.shaderResourceViewHeap.getCpuHandle(index),
                    t->resource, &clearColor.r, 0, nullptr);
            }
        }
    }

    void CommandList::clearDepthStencilTexture(ITexture* _t, TextureSubresourceSet subresources, bool clearDepth, float depth, bool clearStencil, uint8_t stencil)
    {
        if (!clearDepth && !clearStencil)
        {
            return;
        }

        Texture* t = checked_cast<Texture*>(_t);

#ifdef _DEBUG
        const FormatInfo& formatInfo = getFormatInfo(t->desc.format);
        assert(t->desc.isRenderTarget);
        assert(formatInfo.hasDepth || formatInfo.hasStencil);
#endif

        subresources = subresources.resolve(t->desc, false);

        m_Instance->referencedResources.push_back(t);

        if (m_EnableAutomaticBarriers)
        {
            requireTextureState(t, subresources, ResourceStates::DepthWrite);
        }
        commitBarriers();

        D3D12_CLEAR_FLAGS clearFlags = D3D12_CLEAR_FLAG_DEPTH | D3D12_CLEAR_FLAG_STENCIL;
        if (!clearDepth)
        {
            clearFlags = D3D12_CLEAR_FLAG_STENCIL;
        }
        else if (!clearStencil)
        {
            clearFlags = D3D12_CLEAR_FLAG_DEPTH;
        }

        for (MipLevel mipLevel = subresources.baseMipLevel; mipLevel < subresources.baseMipLevel + subresources.numMipLevels; mipLevel++)
        {
            D3D12_CPU_DESCRIPTOR_HANDLE DSV = { t->getNativeView(ObjectTypes::D3D12_DepthStencilViewDescriptor, Format::UNKNOWN, subresources, TextureDimension::Unknown).integer };

            m_ActiveCommandList->commandList->ClearDepthStencilView(
                DSV,
                clearFlags,
                depth, stencil,
                0, nullptr);
        }
    }

    void CommandList::clearTextureUInt(ITexture* _t, TextureSubresourceSet subresources, uint32_t clearColor)
    {
        Texture* t = checked_cast<Texture*>(_t);

#ifdef _DEBUG
        const FormatInfo& formatInfo = getFormatInfo(t->desc.format);
        assert(!formatInfo.hasDepth && !formatInfo.hasStencil);
        assert(t->desc.isUAV || t->desc.isRenderTarget);
#endif
        subresources = subresources.resolve(t->desc, false);

        uint32_t clearValues[4] = { clearColor, clearColor, clearColor, clearColor };

        m_Instance->referencedResources.push_back(t);

        if (t->desc.isUAV)
        {
            if (m_EnableAutomaticBarriers)
            {
                requireTextureState(t, subresources, ResourceStates::UnorderedAccess);
            }
            commitBarriers();

            commitDescriptorHeaps();

            for (MipLevel mipLevel = subresources.baseMipLevel; mipLevel < subresources.baseMipLevel + subresources.numMipLevels; mipLevel++)
            {
                DescriptorIndex index = t->getClearMipLevelUAV(mipLevel);

                assert(index != c_InvalidDescriptorIndex);

                m_ActiveCommandList->commandList->ClearUnorderedAccessViewUint(
                    m_Resources.shaderResourceViewHeap.getGpuHandle(index),
                    m_Resources.shaderResourceViewHeap.getCpuHandle(index),
                    t->resource, clearValues, 0, nullptr);
            }
        }
        else if (t->desc.isRenderTarget)
        {
            if (m_EnableAutomaticBarriers)
            {
                requireTextureState(t, subresources, ResourceStates::RenderTarget);
            }
            commitBarriers();

            for (MipLevel mipLevel = subresources.baseMipLevel; mipLevel < subresources.baseMipLevel + subresources.numMipLevels; mipLevel++)
            {
                D3D12_CPU_DESCRIPTOR_HANDLE RTV = { t->getNativeView(ObjectTypes::D3D12_RenderTargetViewDescriptor, Format::UNKNOWN, subresources, TextureDimension::Unknown).integer };

                float floatColor[4] = { (float)clearColor, (float)clearColor, (float)clearColor, (float)clearColor };
                m_ActiveCommandList->commandList->ClearRenderTargetView(RTV, floatColor, 0, nullptr);
            }
        }
    }

    void CommandList::copyTexture(ITexture* _dst, const TextureSlice& dstSlice,
        ITexture* _src, const TextureSlice& srcSlice)
    {
        Texture* dst = checked_cast<Texture*>(_dst);
        Texture* src = checked_cast<Texture*>(_src);

        auto resolvedDstSlice = dstSlice.resolve(dst->desc);
        auto resolvedSrcSlice = srcSlice.resolve(src->desc);
        
        UINT dstSubresource = calcSubresource(resolvedDstSlice.mipLevel, resolvedDstSlice.arraySlice, 0, dst->desc.mipLevels, dst->desc.arraySize);
        UINT srcSubresource = calcSubresource(resolvedSrcSlice.mipLevel, resolvedSrcSlice.arraySlice, 0, src->desc.mipLevels, src->desc.arraySize);

        D3D12_TEXTURE_COPY_LOCATION dstLocation;
        dstLocation.pResource = dst->resource;
        dstLocation.Type = D3D12_TEXTURE_COPY_TYPE_SUBRESOURCE_INDEX;
        dstLocation.SubresourceIndex = dstSubresource;

        D3D12_TEXTURE_COPY_LOCATION srcLocation;
        srcLocation.pResource = src->resource;
        srcLocation.Type = D3D12_TEXTURE_COPY_TYPE_SUBRESOURCE_INDEX;
        srcLocation.SubresourceIndex = srcSubresource;

        D3D12_BOX srcBox;
        srcBox.left = resolvedSrcSlice.x;
        srcBox.top = resolvedSrcSlice.y;
        srcBox.front = resolvedSrcSlice.z;
        srcBox.right = resolvedSrcSlice.x + resolvedSrcSlice.width;
        srcBox.bottom = resolvedSrcSlice.y + resolvedSrcSlice.height;
        srcBox.back = resolvedSrcSlice.z + resolvedSrcSlice.depth;

        if (m_EnableAutomaticBarriers)
        {
            requireTextureState(dst, TextureSubresourceSet(resolvedDstSlice.mipLevel, 1, resolvedDstSlice.arraySlice, 1), ResourceStates::CopyDest);
            requireTextureState(src, TextureSubresourceSet(resolvedSrcSlice.mipLevel, 1, resolvedSrcSlice.arraySlice, 1), ResourceStates::CopySource);
        }
        commitBarriers();

        m_Instance->referencedResources.push_back(dst);
        m_Instance->referencedResources.push_back(src);

        m_ActiveCommandList->commandList->CopyTextureRegion(&dstLocation,
            resolvedDstSlice.x,
            resolvedDstSlice.y,
            resolvedDstSlice.z,
            &srcLocation,
            &srcBox);
    }

    void CommandList::copyTexture(ITexture* _dst, const TextureSlice& dstSlice, IStagingTexture* _src, const TextureSlice& srcSlice)
    {
        StagingTexture* src = checked_cast<StagingTexture*>(_src);
        Texture* dst = checked_cast<Texture*>(_dst);

        auto resolvedDstSlice = dstSlice.resolve(dst->desc);
        auto resolvedSrcSlice = srcSlice.resolve(src->desc);

        UINT dstSubresource = calcSubresource(resolvedDstSlice.mipLevel, resolvedDstSlice.arraySlice, 0, dst->desc.mipLevels, dst->desc.arraySize);

        if (m_EnableAutomaticBarriers)
        {
            requireTextureState(dst, TextureSubresourceSet(resolvedDstSlice.mipLevel, 1, resolvedDstSlice.arraySlice, 1), ResourceStates::CopyDest);
            requireBufferState(src->buffer, ResourceStates::CopySource);
        }
        commitBarriers();

        m_Instance->referencedResources.push_back(dst);
        m_Instance->referencedStagingTextures.push_back(src);

        auto srcRegion = src->getSliceRegion(m_Context.device, resolvedSrcSlice);

        D3D12_TEXTURE_COPY_LOCATION dstLocation;
        dstLocation.pResource = dst->resource;
        dstLocation.Type = D3D12_TEXTURE_COPY_TYPE_SUBRESOURCE_INDEX;
        dstLocation.SubresourceIndex = dstSubresource;

        D3D12_TEXTURE_COPY_LOCATION srcLocation;
        srcLocation.pResource = src->buffer->resource;
        srcLocation.Type = D3D12_TEXTURE_COPY_TYPE_PLACED_FOOTPRINT;
        srcLocation.PlacedFootprint = srcRegion.footprint;

        D3D12_BOX srcBox;
        srcBox.left = resolvedSrcSlice.x;
        srcBox.top = resolvedSrcSlice.y;
        srcBox.front = resolvedSrcSlice.z;
        srcBox.right = resolvedSrcSlice.x + resolvedSrcSlice.width;
        srcBox.bottom = resolvedSrcSlice.y + resolvedSrcSlice.height;
        srcBox.back = resolvedSrcSlice.z + resolvedSrcSlice.depth;

        m_ActiveCommandList->commandList->CopyTextureRegion(&dstLocation, resolvedDstSlice.x, resolvedDstSlice.y, resolvedDstSlice.z,
            &srcLocation, &srcBox);
    }

    void CommandList::copyTexture(IStagingTexture* _dst, const TextureSlice& dstSlice, ITexture* _src, const TextureSlice& srcSlice)
    {
        Texture* src = checked_cast<Texture*>(_src);
        StagingTexture* dst = checked_cast<StagingTexture*>(_dst);

        auto resolvedDstSlice = dstSlice.resolve(dst->desc);
        auto resolvedSrcSlice = srcSlice.resolve(src->desc);

        UINT srcSubresource = calcSubresource(resolvedSrcSlice.mipLevel, resolvedSrcSlice.arraySlice, 0, src->desc.mipLevels, src->desc.arraySize);

        if (m_EnableAutomaticBarriers)
        {
            requireTextureState(src, TextureSubresourceSet(resolvedSrcSlice.mipLevel, 1, resolvedSrcSlice.arraySlice, 1), ResourceStates::CopySource);
            requireBufferState(dst->buffer, ResourceStates::CopyDest);
        }
        commitBarriers();

        m_Instance->referencedResources.push_back(src);
        m_Instance->referencedStagingTextures.push_back(dst);

        auto dstRegion = dst->getSliceRegion(m_Context.device, resolvedDstSlice);

        D3D12_TEXTURE_COPY_LOCATION dstLocation;
        dstLocation.pResource = dst->buffer->resource;
        dstLocation.Type = D3D12_TEXTURE_COPY_TYPE_PLACED_FOOTPRINT;
        dstLocation.PlacedFootprint = dstRegion.footprint;

        D3D12_TEXTURE_COPY_LOCATION srcLocation;
        srcLocation.pResource = src->resource;
        srcLocation.Type = D3D12_TEXTURE_COPY_TYPE_SUBRESOURCE_INDEX;
        srcLocation.SubresourceIndex = srcSubresource;

        D3D12_BOX srcBox;
        srcBox.left = resolvedSrcSlice.x;
        srcBox.top = resolvedSrcSlice.y;
        srcBox.front = resolvedSrcSlice.z;
        srcBox.right = resolvedSrcSlice.x + resolvedSrcSlice.width;
        srcBox.bottom = resolvedSrcSlice.y + resolvedSrcSlice.height;
        srcBox.back = resolvedSrcSlice.z + resolvedSrcSlice.depth;

        m_ActiveCommandList->commandList->CopyTextureRegion(&dstLocation, resolvedDstSlice.x, resolvedDstSlice.y, resolvedDstSlice.z,
            &srcLocation, &srcBox);
    }

    void CommandList::writeTexture(ITexture* _dest, uint32_t arraySlice, uint32_t mipLevel, const void* data, size_t rowPitch, size_t depthPitch)
    {
        Texture* dest = checked_cast<Texture*>(_dest);

        if (m_EnableAutomaticBarriers)
        {
            requireTextureState(dest, TextureSubresourceSet(mipLevel, 1, arraySlice, 1), ResourceStates::CopyDest);
        }
        commitBarriers();

        uint32_t subresource = calcSubresource(mipLevel, arraySlice, 0, dest->desc.mipLevels, dest->desc.arraySize);

        D3D12_RESOURCE_DESC resourceDesc = dest->resource->GetDesc();
        D3D12_PLACED_SUBRESOURCE_FOOTPRINT footprint;
        uint32_t numRows;
        uint64_t rowSizeInBytes;
        uint64_t totalBytes;

        m_Context.device->GetCopyableFootprints(&resourceDesc, subresource, 1, 0, &footprint, &numRows, &rowSizeInBytes, &totalBytes);

        void* cpuVA;
        ID3D12Resource* uploadBuffer;
        size_t offsetInUploadBuffer;
        if (!m_UploadManager.suballocateBuffer(totalBytes, nullptr, &uploadBuffer, &offsetInUploadBuffer, &cpuVA, nullptr, 
            m_RecordingVersion, D3D12_TEXTURE_DATA_PLACEMENT_ALIGNMENT))
        {
            m_Context.error("Couldn't suballocate an upload buffer");
            return;
        }
        footprint.Offset = uint64_t(offsetInUploadBuffer);

        assert(numRows <= footprint.Footprint.Height);

        for (uint32_t depthSlice = 0; depthSlice < footprint.Footprint.Depth; depthSlice++)
        {
            for (uint32_t row = 0; row < numRows; row++)
            {
                void* destAddress = (char*)cpuVA + uint64_t(footprint.Footprint.RowPitch) * uint64_t(row + depthSlice * numRows);
                const void* srcAddress = (const char*)data + rowPitch * row + depthPitch * depthSlice;
                memcpy(destAddress, srcAddress, std::min(rowPitch, rowSizeInBytes));
            }
        }

        D3D12_TEXTURE_COPY_LOCATION destCopyLocation;
        destCopyLocation.Type = D3D12_TEXTURE_COPY_TYPE_SUBRESOURCE_INDEX;
        destCopyLocation.SubresourceIndex = subresource;
        destCopyLocation.pResource = dest->resource;

        D3D12_TEXTURE_COPY_LOCATION srcCopyLocation;
        srcCopyLocation.Type = D3D12_TEXTURE_COPY_TYPE_PLACED_FOOTPRINT;
        srcCopyLocation.PlacedFootprint = footprint;
        srcCopyLocation.pResource = uploadBuffer;

        m_Instance->referencedResources.push_back(dest);

        if (uploadBuffer != m_CurrentUploadBuffer)
        {
            m_Instance->referencedNativeResources.push_back(uploadBuffer);
            m_CurrentUploadBuffer = uploadBuffer;
        }

        m_ActiveCommandList->commandList->CopyTextureRegion(&destCopyLocation, 0, 0, 0, &srcCopyLocation, nullptr);
    }

    void CommandList::resolveTexture(ITexture* _dest, const TextureSubresourceSet& dstSubresources, ITexture* _src, const TextureSubresourceSet& srcSubresources)
    {
        Texture* dest = checked_cast<Texture*>(_dest);
        Texture* src = checked_cast<Texture*>(_src);

        TextureSubresourceSet dstSR = dstSubresources.resolve(dest->desc, false);
        TextureSubresourceSet srcSR = srcSubresources.resolve(src->desc, false);

        if (dstSR.numArraySlices != srcSR.numArraySlices || dstSR.numMipLevels != srcSR.numMipLevels)
            // let the validation layer handle the messages
            return;

        if (m_EnableAutomaticBarriers)
        {
            requireTextureState(_dest, dstSubresources, ResourceStates::ResolveDest);
            requireTextureState(_src, srcSubresources, ResourceStates::ResolveSource);
        }
        commitBarriers();

        const DxgiFormatMapping& formatMapping = getDxgiFormatMapping(dest->desc.format);

        for (int plane = 0; plane < dest->planeCount; plane++)
        {
            for (ArraySlice arrayIndex = 0; arrayIndex < dstSR.numArraySlices; arrayIndex++)
            {
                for (MipLevel mipLevel = 0; mipLevel < dstSR.numMipLevels; mipLevel++)
                {
                    uint32_t dstSubresource = calcSubresource(mipLevel + dstSR.baseMipLevel, arrayIndex + dstSR.baseArraySlice, plane, dest->desc.mipLevels, dest->desc.arraySize);
                    uint32_t srcSubresource = calcSubresource(mipLevel + srcSR.baseMipLevel, arrayIndex + srcSR.baseArraySlice, plane, src->desc.mipLevels, src->desc.arraySize);
                    m_ActiveCommandList->commandList->ResolveSubresource(dest->resource, dstSubresource, src->resource, srcSubresource, formatMapping.rtvFormat);
                }
            }
        }
    }

    // helper function for texture subresource calculations
    // https://msdn.microsoft.com/en-us/library/windows/desktop/dn705766(v=vs.85).aspx
    uint32_t calcSubresource(uint32_t MipSlice, uint32_t ArraySlice, uint32_t PlaneSlice, uint32_t MipLevels, uint32_t ArraySize)
    {
        return MipSlice + (ArraySlice * MipLevels) + (PlaneSlice * MipLevels * ArraySize);
    }

} // namespace nvrhi::d3d12<|MERGE_RESOLUTION|>--- conflicted
+++ resolved
@@ -472,23 +472,21 @@
         {
             std::wstring wname(desc.debugName.begin(), desc.debugName.end());
             resource->SetName(wname.c_str());
-<<<<<<< HEAD
-
-    // [rlaw] BEGIN
-    #ifdef NVRHI_D3D12_WITH_D3D12MA
-            if (m_Allocation)
-            {
-                m_Allocation->SetName(wname.c_str());
-            }
-    #endif
-    // [rlaw] END
-=======
 #if NVRHI_WITH_AFTERMATH
             // the driver will track the resource internally so don't need to keep the handle around
             GFSDK_Aftermath_ResourceHandle resourceHandle = {};
             GFSDK_Aftermath_DX12_RegisterResource(resource, &resourceHandle);
 #endif
->>>>>>> dc8a7798
+
+    // [rlaw] BEGIN
+    #ifdef NVRHI_D3D12_WITH_D3D12MA
+            if (m_Allocation)
+            {
+                m_Allocation->SetName(wname.c_str());
+            }
+    #endif
+    // [rlaw] END
+
         }
 
         if (desc.isUAV)
