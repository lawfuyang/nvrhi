--- conflicted
+++ resolved
@@ -348,37 +348,6 @@
             return TextureHandle::Create(texture);
         }
 
-<<<<<<< HEAD
-        heapProps.Type = D3D12_HEAP_TYPE_DEFAULT;
-
-        D3D12_CLEAR_VALUE clearValue = convertTextureClearValue(d);
-
-    // [rlaw]: D3D12MA
-    #ifdef NVRHI_D3D12_WITH_D3D12MA
-        D3D12MA::ALLOCATION_DESC allocDesc{};
-        allocDesc.Flags = D3D12MA::ALLOCATION_FLAG_WITHIN_BUDGET;
-        allocDesc.HeapType = heapProps.Type;
-        allocDesc.ExtraHeapFlags = heapFlags;
-
-        assert(m_Allocator);
-        HRESULT hr = m_Allocator->CreateResource(
-            &allocDesc,
-            &texture->resourceDesc,
-            convertResourceStates(d.initialState),
-            d.useClearValue ? &clearValue : nullptr,
-            &texture->m_Allocation,
-            IID_PPV_ARGS(&texture->resource));
-
-    #else // #ifdef NVRHI_D3D12_WITH_D3D12MA
-        HRESULT hr = m_Context.device->CreateCommittedResource(
-            &heapProps,
-            heapFlags,
-            &texture->resourceDesc,
-            convertResourceStates(d.initialState),
-            d.useClearValue ? &clearValue : nullptr,
-            IID_PPV_ARGS(&texture->resource));
-    #endif // #ifdef NVRHI_D3D12_WITH_D3D12MA
-=======
         if (d.isTiled)
         {
             hr = m_Context.device->CreateReservedResource(
@@ -391,6 +360,23 @@
         {
             heapProps.Type = D3D12_HEAP_TYPE_DEFAULT;
 
+        // [rlaw]: D3D12MA
+        #ifdef NVRHI_D3D12_WITH_D3D12MA
+            D3D12MA::ALLOCATION_DESC allocDesc{};
+            allocDesc.Flags = D3D12MA::ALLOCATION_FLAG_WITHIN_BUDGET;
+            allocDesc.HeapType = heapProps.Type;
+            allocDesc.ExtraHeapFlags = heapFlags;
+
+            assert(m_Allocator);
+            hr = m_Allocator->CreateResource(
+                &allocDesc,
+                &texture->resourceDesc,
+                convertResourceStates(d.initialState),
+                d.useClearValue ? &clearValue : nullptr,
+                &texture->m_Allocation,
+                IID_PPV_ARGS(&texture->resource));
+
+        #else // #ifdef NVRHI_D3D12_WITH_D3D12MA
             hr = m_Context.device->CreateCommittedResource(
                 &heapProps,
                 heapFlags,
@@ -398,8 +384,8 @@
                 convertResourceStates(d.initialState),
                 d.useClearValue ? &clearValue : nullptr,
                 IID_PPV_ARGS(&texture->resource));
-        }
->>>>>>> 0a8bdf1d
+        #endif // #ifdef NVRHI_D3D12_WITH_D3D12MA
+        }
 
         if (FAILED(hr))
         {
