--- conflicted
+++ resolved
@@ -204,7 +204,11 @@
         {
             std::wstring wname(desc.debugName.begin(), desc.debugName.end());
             resource->SetName(wname.c_str());
-<<<<<<< HEAD
+#if NVRHI_WITH_AFTERMATH
+            // the driver will track the resource internally so don't need to keep the handle around
+            GFSDK_Aftermath_ResourceHandle resourceHandle = {};
+            GFSDK_Aftermath_DX12_RegisterResource(resource, &resourceHandle);
+#endif
 
         // [rlaw] BEGIN
         #ifdef NVRHI_D3D12_WITH_D3D12MA
@@ -214,13 +218,7 @@
             }
         #endif
         // [rlaw] END
-=======
-#if NVRHI_WITH_AFTERMATH
-            // the driver will track the resource internally so don't need to keep the handle around
-            GFSDK_Aftermath_ResourceHandle resourceHandle = {};
-            GFSDK_Aftermath_DX12_RegisterResource(resource, &resourceHandle);
-#endif
->>>>>>> dc8a7798
+
         }
     }
 
